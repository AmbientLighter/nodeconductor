Name: nodeconductor
Summary: NodeConductor
Version: 0.1.0dev
Release: 18
License: Copyright 2014 OpenNode LLC.  All rights reserved.

Requires: logrotate
Requires: python-django16 >= 1.6.5
Requires: python-django-auth-ldap >= 1.2.0
Requires: python-django-background-task = 0.1.6
<<<<<<< HEAD
Requires: python-django-fsm = 2.2.0
Requires: python-django-filter = 0.7
=======
Requires: python-django-filter = 0.7
Requires: python-django-fsm = 2.2.0
>>>>>>> 03f6161a
Requires: python-django-permission = 0.8.2
Requires: python-django-rest-framework >= 2.3.12, python-django-rest-framework < 2.4.0
Requires: python-django-sshkey >= 2.2.0
Requires: python-django-taggit = 0.12
Requires: python-django-uuidfield = 0.5.0
Requires: python-logan = 0.5.9.1
Requires: python-setuptools
Requires: python-south = 0.8.4
<<<<<<< HEAD
Requires: python-django-auth-ldap >= 1.2.0
=======
>>>>>>> 03f6161a

Source0: %{name}-%{version}.tar.gz

Patch0001: 0001-wsgi-default-settings-path.patch
Patch0002: 0002-logan-runner-default-settings-path.patch

BuildArch: noarch
BuildRoot: %{_tmppath}/%{name}-%{version}-%{release}-buildroot

BuildRequires: python-setuptools

%description
NodeConductor is a infrastructure and application management server developed by OpenNode.

%prep
%setup -q -n %{name}-%{version}

%patch0001 -p1
%patch0002 -p1

%build
python setup.py build

%install
%define __conf_dir %{_sysconfdir}/%{name}
%define __data_dir %{_datadir}/%{name}
%define __log_dir %{_localstatedir}/log/%{name}
%define __work_dir %{_sharedstatedir}/%{name}

rm -rf %{buildroot}
python setup.py install --single-version-externally-managed -O1 --root=%{buildroot} --record=INSTALLED_FILES

mkdir -p %{buildroot}%{__data_dir}/static
echo "%{__data_dir}" >> INSTALLED_FILES

mkdir -p %{buildroot}%{__log_dir}
echo "%{__log_dir}" >> INSTALLED_FILES

mkdir -p %{buildroot}%{__work_dir}
echo "%{__work_dir}" >> INSTALLED_FILES

mkdir -p %{buildroot}%{_sysconfdir}/%{name}
cp nodeconductor/server/settings.py.template %{buildroot}%{__conf_dir}/settings.py
sed -i 's,{{ db_file_path }},%{__work_dir}/db.sqlite3,' %{buildroot}%{__conf_dir}/settings.py
sed -i 's,{{ static_root }},%{__data_dir}/static,' %{buildroot}%{__conf_dir}/settings.py
echo "%{__conf_dir}" >> INSTALLED_FILES

mkdir -p %{buildroot}%{_sysconfdir}/init
cp packaging/upstart/%{name}.conf %{buildroot}%{_sysconfdir}/init/
echo "%{_sysconfdir}/init/%{name}.conf" >> INSTALLED_FILES

mkdir -p %{buildroot}%{_sysconfdir}/logrotate.d
cp packaging/logrotate/%{name} %{buildroot}%{_sysconfdir}/logrotate.d/
echo "%{_sysconfdir}/logrotate.d/%{name}" >> INSTALLED_FILES

%clean
rm -rf %{buildroot}

%files -f INSTALLED_FILES
%defattr(-,root,root,-)

%post
sed -i "s,{{ secret_key }},$(head -c32 /dev/urandom | base64)," %{__conf_dir}/settings.py
echo "NodeConductor installed successfully."
echo ""
echo "Next steps:"
echo ""
echo " 1. Configure database -- check %{__conf_dir}/settings.py for details"
echo ""
echo " 2. Initialize application -- run"
echo ""
echo "   nodeconductor syncdb --noinput"
echo "   nodeconductor migrate -- noinput"
echo "   nodeconductor collectstatic --noinput"
echo ""
echo " -- note that you will need to run this again on next NodeConductor update"

%changelog
<<<<<<< HEAD
* Mon Jan 1 2099 John Doe <john@example.org> - 0.1.0dev-19
- (Changelog for future release; fix date, version, releaser name and remove this line once ready)
- Added django-filter dependency

* Thu Sep 4 2014 Ilja Livenson <ilja@opennodecloud.com> - 0.1.0dev-18
- Added filtering for User list
- Added pagination for all the views
- Changed default authentication schema to token-based
- Bugfixes
=======
* Wed Sep 3 2014 Juri Hudolejev <juri@opennodecloud.com> - 0.1.0dev-18
- Added support for MySQL backend
- Added dependency on django-permission
- Added dependency on django-filter
- Removed dependency on django-guardian
- Removed dependency on python-six
- Database initialization is no longer done automatically on RPM install
>>>>>>> 03f6161a

* Wed Aug 27 2014 Ilja Livenson <ilja@opennodecloud.com> - 0.1.0dev-17
- Further improvements to user management
- Customer write operations

* Mon Aug 25 2014 Ilja Livenson <ilja@opennodecloud.com> - 0.1.0dev-16
- Extended user display in REST
- Added project group membership management in REST

* Mon Aug 25 2014 Ilja Livenson <ilja@opennodecloud.com> - 0.1.0dev-15
- Bugfix

* Mon Aug 25 2014 Ilja Livenson <ilja@opennodecloud.com> - 0.1.0dev-14
- Exposed user management through REST

* Sun Aug 24 2014 Ilja Livenson <ilja@opennodecloud.com> - 0.1.0dev-13
- Exposed project permission management
- Exposed user information

* Thu Aug 21 2014 Ihor Kaharlichenko <ihor@opennodecloud.com> - 0.1.0dev-12
- Enforced authentication on all endpoints
- Exposed clouds and enforced proper authorization on them
- Renamed organization resource to customer
- Implemented purchase history

* Tue Aug 19 2014 Ilja Livenson <ilja@opennodecloud.com> - 0.1.0dev-11
- Added missing branding to REST console and admin

* Mon Aug 18 2014 Ilja Livenson <ilja@opennodecloud.com> - 0.1.0dev-10
- Added dependency on six package

* Sun Aug 17 2014 Ilja Livenson <ilja@opennodecloud.com> - 0.1.0dev-9
- Dependency relaxation for minor libraries

* Sun Aug 17 2014 Ilja Livenson <ilja@opennodecloud.com> - 0.1.0dev-8
- Added dependency on django-guardian

* Sun Aug 17 2014 Ilja Livenson <ilja@opennodecloud.com> - 0.1.0dev-7
- Added support for ldap integration

* Mon Jul 21 2014 Juri Hudolejev <juri@opennodecloud.com> - 0.1.0dev-6
- Logging improved (NC-48)
- Default config file location fixed for nodeconductor tool

* Fri Jul 18 2014 Juri Hudolejev <juri@opennodecloud.com> - 0.1.0dev-5
- settings.py is now provided with RPM
- Database initialization done on RPM install
- NodeConductor is not started autoamtically on system boot -- use nodeconductor-wsgi instead

* Tue Jul 15 2014 Juri Hudolejev <juri@opennodecloud.com> - 0.1.0dev-4
- Added new dependencies: django-taggit, django-uuidfield

* Mon Jul 14 2014 Juri Hudolejev <juri@opennodecloud.com> - 0.1.0dev-3
- Added Upstart script

* Mon Jul 7 2014 Juri Hudolejev <juri@opennodecloud.com> - 0.1.0dev-2
- Package dependencies fixed

* Mon Jun 30 2014 Juri Hudolejev <juri@opennodecloud.com> - 0.1.0dev-1
- Initial version of the package<|MERGE_RESOLUTION|>--- conflicted
+++ resolved
@@ -8,13 +8,8 @@
 Requires: python-django16 >= 1.6.5
 Requires: python-django-auth-ldap >= 1.2.0
 Requires: python-django-background-task = 0.1.6
-<<<<<<< HEAD
-Requires: python-django-fsm = 2.2.0
-Requires: python-django-filter = 0.7
-=======
 Requires: python-django-filter = 0.7
 Requires: python-django-fsm = 2.2.0
->>>>>>> 03f6161a
 Requires: python-django-permission = 0.8.2
 Requires: python-django-rest-framework >= 2.3.12, python-django-rest-framework < 2.4.0
 Requires: python-django-sshkey >= 2.2.0
@@ -23,10 +18,6 @@
 Requires: python-logan = 0.5.9.1
 Requires: python-setuptools
 Requires: python-south = 0.8.4
-<<<<<<< HEAD
-Requires: python-django-auth-ldap >= 1.2.0
-=======
->>>>>>> 03f6161a
 
 Source0: %{name}-%{version}.tar.gz
 
@@ -105,7 +96,6 @@
 echo " -- note that you will need to run this again on next NodeConductor update"
 
 %changelog
-<<<<<<< HEAD
 * Mon Jan 1 2099 John Doe <john@example.org> - 0.1.0dev-19
 - (Changelog for future release; fix date, version, releaser name and remove this line once ready)
 - Added django-filter dependency
@@ -114,16 +104,13 @@
 - Added filtering for User list
 - Added pagination for all the views
 - Changed default authentication schema to token-based
-- Bugfixes
-=======
-* Wed Sep 3 2014 Juri Hudolejev <juri@opennodecloud.com> - 0.1.0dev-18
 - Added support for MySQL backend
 - Added dependency on django-permission
 - Added dependency on django-filter
 - Removed dependency on django-guardian
 - Removed dependency on python-six
 - Database initialization is no longer done automatically on RPM install
->>>>>>> 03f6161a
+- Bugfixes
 
 * Wed Aug 27 2014 Ilja Livenson <ilja@opennodecloud.com> - 0.1.0dev-17
 - Further improvements to user management
