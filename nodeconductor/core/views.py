import logging

from django.contrib import auth
from django.db.models import ProtectedError
from django.views.decorators.csrf import csrf_exempt
from django.utils.encoding import force_text

from djangosaml2.conf import get_config
from djangosaml2.signals import post_authenticated
from djangosaml2.utils import get_custom_setting
from rest_framework import status
from rest_framework.authtoken.models import Token
from rest_framework.decorators import api_view
from rest_framework.response import Response
from rest_framework.views import APIView
from rest_framework.views import exception_handler as rf_exception_handler
from saml2.client import Saml2Client

from nodeconductor import __version__
from nodeconductor.core.exceptions import IncorrectStateException
from nodeconductor.core.log import EventLoggerAdapter
from nodeconductor.core.serializers import AuthTokenSerializer, Saml2ResponseSerializer


logger = logging.getLogger(__name__)
event_logger = EventLoggerAdapter(logger)


class ObtainAuthToken(APIView):
    """
    Api view loosely based on DRF's default ObtainAuthToken,
    but with the responses formats and status codes aligned with BasicAuthentication behavior.
    """
    throttle_classes = ()
    permission_classes = ()
    serializer_class = AuthTokenSerializer

    def post(self, request):
<<<<<<< HEAD
        serializer = self.serializer_class(data=request.data)
        serializer.is_valid(raise_exception=True)
=======
        serializer = self.serializer_class(data=request.DATA)
        if serializer.is_valid():
            user = serializer.object['user']
            token, created = Token.objects.get_or_create(user=user)
            event_logger.info(
                "User %s with full name %s authenticated successfully with username and password.",
                user.username, user.full_name,
                extra={'user': user, 'event_type': 'auth_logged_in_with_username'})
            logger.debug('Returning token for successful login of user %s', user)
            return Response({'token': token.key})

        errors = dict(serializer.errors)
>>>>>>> 7326ae49

        username = serializer.validated_data['username']

        user = auth.authenticate(
            username=username,
            password=serializer.validated_data['password'],
        )

        if not user:
            logger.debug('Not returning auth token: '
                         'user %s does not exist', username)
            return Response(
                data={'detail': 'Invalid username/password'},
                status=status.HTTP_401_UNAUTHORIZED,
            )

        if not user.is_active:
            logger.debug('Not returning auth token: '
                         'user %s is disabled', username)
            return Response(
                data={'detail': 'User account is disabled'},
                status=status.HTTP_401_UNAUTHORIZED,
            )

        token, _ = Token.objects.get_or_create(user=user)
        event_logger.info(
            "User '%s' with full name '%s' authenticated successfully with username and password",
            user.username, user.full_name,
            extra={'user': user, 'event_type': 'auth_logged_in_with_username'})
        logger.debug('Returning token for successful login of user %s', user)
        return Response({'token': token.key})


obtain_auth_token = ObtainAuthToken.as_view()


class Saml2AuthView(APIView):
    throttle_classes = ()
    permission_classes = ()
    serializer_class = Saml2ResponseSerializer

    @csrf_exempt
    def post(self, request):
        """SAML Authorization Response endpoint

        The IdP will send its response to this view, which
        will process it with pysaml2 help and log the user
        in using the custom Authorization backend
        djangosaml2.backends.Saml2Backend that should be
        enabled in the settings.py
        """
        serializer = self.serializer_class(data=request.data)
        if not serializer.is_valid():
            errors = dict(serializer.errors)

            try:
                non_field_errors = errors.pop('non_field_errors')
                errors['detail'] = non_field_errors[0]
            except (KeyError, IndexError):
                pass

            return Response(errors, status=status.HTTP_401_UNAUTHORIZED)

        attribute_mapping = get_custom_setting(
            'SAML_ATTRIBUTE_MAPPING', {'uid': ('username', )})
        create_unknown_user = get_custom_setting(
            'SAML_CREATE_UNKNOWN_USER', True)

        conf = get_config(request=request)
        client = Saml2Client(conf, logger=logger)

        post = {'SAMLResponse': serializer.object['saml2response']}

        # process the authentication response
        # noinspection PyBroadException
        try:
            response = client.response(
                post,
                outstanding=None,  # Rely on allow_unsolicited setting
                decode=False,      # The response is already base64 decoded
            )
        except Exception as e:
            logger.error('SAML response parsing failed %s' % e)
            response = None

        if response is None:
            return Response(
                {'saml2response': 'SAML2 response has errors.'},
                status=status.HTTP_401_UNAUTHORIZED
            )

        # authenticate the remote user
        session_info = response.session_info()

        user = auth.authenticate(
            session_info=session_info,
            attribute_mapping=attribute_mapping,
            create_unknown_user=create_unknown_user,
        )
        if user is None:
            logger.info('Authentication with SAML token has failed, user not found')
            return Response(
                {'detail': 'SAML2 authentication failed'},
                status=status.HTTP_401_UNAUTHORIZED
            )

        post_authenticated.send_robust(sender=user, session_info=session_info)

        token, _ = Token.objects.get_or_create(user=user)
        event_logger.info(
            "User %s with full name %s authenticated successfully with Omani PKI.",
            user.username, user.full_name,
            extra={'user': user, 'event_type': 'auth_logged_in_with_pki'})
        logger.info('Authenticated with SAML token. Returning token for successful login of user %s', user)
        return Response({'token': token.key})

assertion_consumer_service = Saml2AuthView.as_view()


@api_view(['GET'])
def version_detail(request):
    """Retrieve version of the application"""

    return Response({'version': __version__})


# noinspection PyProtectedMember
def exception_handler(exc, context):
    if isinstance(exc, ProtectedError):
        dependent_meta = exc.protected_objects.model._meta

        try:
            # This exception should be raised from a viewset
            instance_meta = context['view'].get_queryset().model._meta
        except (AttributeError, KeyError):
            # Fallback, when instance being deleted cannot be inferred
            instance_name = 'object'
        else:
            instance_name = force_text(instance_meta.verbose_name)

        detail = 'Cannot delete {instance_name} with existing {dependant_objects}'.format(
            instance_name=instance_name,
            dependant_objects=force_text(dependent_meta.verbose_name_plural),
        )

        # We substitute exception here to get consistent representation
        # for both ProtectError and manually raised IncorrectStateException
        exc = IncorrectStateException(detail=detail)

    return rf_exception_handler(exc, context)<|MERGE_RESOLUTION|>--- conflicted
+++ resolved
@@ -36,23 +36,8 @@
     serializer_class = AuthTokenSerializer
 
     def post(self, request):
-<<<<<<< HEAD
         serializer = self.serializer_class(data=request.data)
         serializer.is_valid(raise_exception=True)
-=======
-        serializer = self.serializer_class(data=request.DATA)
-        if serializer.is_valid():
-            user = serializer.object['user']
-            token, created = Token.objects.get_or_create(user=user)
-            event_logger.info(
-                "User %s with full name %s authenticated successfully with username and password.",
-                user.username, user.full_name,
-                extra={'user': user, 'event_type': 'auth_logged_in_with_username'})
-            logger.debug('Returning token for successful login of user %s', user)
-            return Response({'token': token.key})
-
-        errors = dict(serializer.errors)
->>>>>>> 7326ae49
 
         username = serializer.validated_data['username']
 
@@ -79,7 +64,7 @@
 
         token, _ = Token.objects.get_or_create(user=user)
         event_logger.info(
-            "User '%s' with full name '%s' authenticated successfully with username and password",
+            "User %s with full name %s authenticated successfully with username and password",
             user.username, user.full_name,
             extra={'user': user, 'event_type': 'auth_logged_in_with_username'})
         logger.debug('Returning token for successful login of user %s', user)
