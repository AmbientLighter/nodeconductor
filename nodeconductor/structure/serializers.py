--- conflicted
+++ resolved
@@ -21,13 +21,8 @@
 # The regestry of all supported services
 # TODO: Move OpenstackSettings to ServiceSettings and remove this hardcoding
 SUPPORTED_SERVICES = {
-<<<<<<< HEAD
     'iaas.cloud': {
         'name': 'OpenStack',
-=======
-    'iaas.openstack': {
-        'name': 'IaaS',
->>>>>>> 298faed7
         'view_name': 'cloud-list',
         'resources': {
             'iaas.instance': {'name': 'Instance', 'view_name': 'iaas-resource-list'}
