--- conflicted
+++ resolved
@@ -1370,69 +1370,4 @@
     def get_service_project_links(self, user):
         projects = self.get_projects(user)
         return [model.objects.filter(project__in=projects)
-                for model in ServiceProjectLink.get_all_models()]
-
-
-<<<<<<< HEAD
-class ResourceProvisioningMetadata(metadata.SimpleMetadata):
-    """
-    Difference from SimpleMetadata class:
-    1) Skip read-only fields, because options are used only for provisioning new resource.
-    2) Don't expose choices for fields with queryset in order to reduce size of response.
-    """
-    def get_serializer_info(self, serializer):
-        """
-        Given an instance of a serializer, return a dictionary of metadata
-        about its fields.
-        """
-        if hasattr(serializer, 'child'):
-            # If this is a `ListSerializer` then we want to examine the
-            # underlying child serializer instance instead.
-            serializer = serializer.child
-        return OrderedDict([
-            (field_name, self.get_field_info(field))
-            for field_name, field in serializer.fields.items()
-            if not getattr(field, 'read_only', False)
-        ])
-
-    def get_field_info(self, field):
-        """
-        Given an instance of a serializer field, return a dictionary
-        of metadata about it.
-        """
-        field_info = OrderedDict()
-        field_info['type'] = self.label_lookup[field]
-        field_info['required'] = getattr(field, 'required', False)
-
-        attrs = [
-            'read_only', 'label', 'help_text',
-            'min_length', 'max_length',
-            'min_value', 'max_value'
-        ]
-
-        for attr in attrs:
-            value = getattr(field, attr, None)
-            if value is not None and value != '':
-                field_info[attr] = force_text(value, strings_only=True)
-
-        if not field_info.get('read_only') and hasattr(field, 'choices') \
-           and not hasattr(field, 'queryset'):
-            field_info['choices'] = [
-                {
-                    'value': choice_value,
-                    'display_name': force_text(choice_name, strings_only=True)
-                }
-                for choice_value, choice_name in field.choices.items()
-            ]
-
-        return field_info
-=======
-class QuotaTimelineStatsSerializer(serializers.Serializer):
-
-    INTERVAL_CHOICES = ('hour', 'day', 'week', 'month')
-
-    start_time = TimestampField(default=lambda: core_utils.timeshift(days=-1))
-    end_time = TimestampField(default=lambda: core_utils.timeshift())
-    interval = serializers.ChoiceField(choices=INTERVAL_CHOICES, default='day')
-    item = serializers.CharField(required=False)
->>>>>>> 9060af33
+                for model in ServiceProjectLink.get_all_models()]