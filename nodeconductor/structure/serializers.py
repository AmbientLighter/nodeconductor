from __future__ import unicode_literals

from collections import OrderedDict, defaultdict

from django.contrib import auth
from django.contrib.contenttypes.models import ContentType
from django.core.validators import RegexValidator, MaxLengthValidator
from django.db import models as django_models
from django.conf import settings
from django.utils import six
from django.utils.encoding import force_text
from django.utils.lru_cache import lru_cache
from rest_framework import exceptions, metadata, serializers
from rest_framework.reverse import reverse

from nodeconductor.core import serializers as core_serializers
from nodeconductor.core import models as core_models
from nodeconductor.core import utils as core_utils
from nodeconductor.core.fields import MappedChoiceField
from nodeconductor.quotas import serializers as quotas_serializers
from nodeconductor.quotas.models import Quota
from nodeconductor.structure import models, SupportedServices
from nodeconductor.structure.managers import filter_queryset_for_user


User = auth.get_user_model()


class IpCountValidator(MaxLengthValidator):
    message = 'Only %(limit_value)s ip address is supported.'


class PermissionFieldFilteringMixin(object):
    """
    Mixin allowing to filter related fields.

    In order to constrain the list of entities that can be used
    as a value for the field:

    1. Make sure that the entity in question has corresponding
       Permission class defined.

    2. Implement `get_filtered_field_names()` method
       in the class that this mixin is mixed into and return
       the field in question from that method.
    """
    def get_fields(self):
        fields = super(PermissionFieldFilteringMixin, self).get_fields()

        try:
            request = self.context['request']
            user = request.user
        except (KeyError, AttributeError):
            return fields

        for field_name in self.get_filtered_field_names():
            fields[field_name].queryset = filter_queryset_for_user(
                fields[field_name].queryset, user)

        return fields

    def get_filtered_field_names(self):
        raise NotImplementedError(
            'Implement get_filtered_field_names() '
            'to return list of filtered fields')


class BasicUserSerializer(serializers.HyperlinkedModelSerializer):
    class Meta(object):
        model = User
        fields = ('url', 'uuid', 'username', 'full_name', 'native_name',)
        extra_kwargs = {
            'url': {'lookup_field': 'uuid'},
        }


class BasicProjectSerializer(core_serializers.BasicInfoSerializer):
    class Meta(core_serializers.BasicInfoSerializer.Meta):
        model = models.Project
        fields = ('url', 'uuid', 'name')


class BasicProjectGroupSerializer(core_serializers.BasicInfoSerializer):
    class Meta(core_serializers.BasicInfoSerializer.Meta):
        model = models.ProjectGroup
        fields = ('url', 'name', 'uuid')
        read_only_fields = ('name', 'uuid')


class NestedProjectGroupSerializer(core_serializers.HyperlinkedRelatedModelSerializer):
    class Meta(object):
        model = models.ProjectGroup
        fields = ('url', 'name', 'uuid')
        read_only_fields = ('name', 'uuid')
        extra_kwargs = {
            'url': {'lookup_field': 'uuid'},
        }


class NestedServiceProjectLinkSerializer(serializers.Serializer):
    uuid = serializers.ReadOnlyField(source='service.uuid')
    url = serializers.SerializerMethodField()
    service_project_link_url = serializers.SerializerMethodField()
    name = serializers.ReadOnlyField(source='service.name')
    type = serializers.SerializerMethodField()
    state = serializers.ReadOnlyField(source='get_state_display')
    shared = serializers.SerializerMethodField()
    settings_uuid = serializers.ReadOnlyField(source='service.settings.uuid')
    settings = serializers.SerializerMethodField()

    def get_settings(self, link):
        """
        URL of service settings
        """
        try:
            return reverse(
                'servicesettings-detail', kwargs={'uuid': link.service.settings.uuid}, request=self.context['request'])
        except AttributeError:
            # IaaS cloud does not have settings
            return ''

    def get_url(self, link):
        """
        URL of service
        """
        view_name = SupportedServices.get_detail_view_for_model(link.service)
        return reverse(view_name, kwargs={'uuid': link.service.uuid.hex}, request=self.context['request'])

    def get_service_project_link_url(self, link):
        view_name = SupportedServices.get_detail_view_for_model(link)
        return reverse(view_name, kwargs={'pk': link.id}, request=self.context['request'])

    def get_type(self, link):
        return SupportedServices.get_name_for_model(link.service)

    def get_shared(self, link):
        # XXX: Backward compatibility with IAAS Cloud
        try:
            return link.service.settings.shared
        except AttributeError:
            return False

    def get_resources_count(self, link):
        """
        Count total number of all resources connected to link
        """
        total = 0
        for model in SupportedServices.get_service_resources(link.service):
            # Format query path from resource to service project link
            query = {model.Permissions.project_path.split('__')[0]: link}
            total += model.objects.filter(**query).count()
        return total


class ProjectSerializer(PermissionFieldFilteringMixin,
                        core_serializers.DynamicSerializer,
                        core_serializers.AugmentedSerializerMixin,
                        serializers.HyperlinkedModelSerializer):
    project_groups = NestedProjectGroupSerializer(
        queryset=models.ProjectGroup.objects.all(),
        many=True,
        required=False,
        default=(),
    )

    quotas = quotas_serializers.BasicQuotaSerializer(many=True, read_only=True)
    # These fields exist for backward compatibility
    resource_quota = serializers.SerializerMethodField('get_resource_quotas')
    resource_quota_usage = serializers.SerializerMethodField('get_resource_quotas_usage')

    services = serializers.SerializerMethodField()
    app_count = serializers.SerializerMethodField()
    vm_count = serializers.SerializerMethodField()

    class Meta(object):
        model = models.Project
        fields = (
            'url', 'uuid',
            'name',
            'customer', 'customer_uuid', 'customer_name', 'customer_native_name', 'customer_abbreviation',
            'project_groups',
            'description',
            'quotas',
            'services',
            'resource_quota', 'resource_quota_usage',
            'created',
            'app_count', 'vm_count'
        )
        extra_kwargs = {
            'url': {'lookup_field': 'uuid'},
            'customer': {'lookup_field': 'uuid'},
        }
        related_paths = {
            'customer': ('uuid', 'name', 'native_name', 'abbreviation')
        }

    def create(self, validated_data):
        project_groups = validated_data.pop('project_groups')
        project = super(ProjectSerializer, self).create(validated_data)
        project.project_groups.add(*project_groups)

        return project

    @lru_cache(maxsize=1)
    def get_quotas_map(self):
        query = {
            'content_type': ContentType.objects.get_for_model(models.Project),
            'name__in': ['ram', 'storage', 'max_instances', 'vcpu']
        }
        if isinstance(self.instance, list):
            query['object_id__in'] = [instance.id for instance in self.instance]
        else:
            query['object_id'] = self.instance.id

        quotas = Quota.objects.filter(**query)
        limits = defaultdict(dict)
        usages = defaultdict(dict)

        for quota in quotas:
            limits[quota.object_id][quota.name] = quota.limit
            usages[quota.object_id][quota.name.replace('_usage', '')] = quota.usage

        return {
            'limits': limits,
            'usages': usages
        }

    def get_resource_quotas(self, project):
        return self.get_quotas_map()['limits'][project.pk]

    def get_resource_quotas_usage(self, project):
        return self.get_quotas_map()['usages'][project.pk]

    def get_filtered_field_names(self):
        return 'customer',

    def get_app_count(self, project):
<<<<<<< HEAD
        if 'app_count' not in self.context:
            app_models = [model for model in SupportedServices.get_resource_models().values()
                          if not issubclass(model, models.VirtualMachineMixin)]
            self.context['app_count'] = self.get_resources_count(app_models)

        return self.context['app_count'][project.pk]

    def get_vm_count(self,  project):
        if 'vm_count' not in self.context:
            vm_models = [model for model in SupportedServices.get_resource_models().values()
                         if issubclass(model, models.VirtualMachineMixin)]
            self.context['vm_count'] = self.get_resources_count(vm_models)

        return self.context['vm_count'][project.pk]

    def get_resources_count(self, resource_models):
        counts = defaultdict(lambda: 0)
        for model in resource_models:
            project_path = model.Permissions.project_path
            if isinstance(self.instance, list):
                query = {project_path + '__in': self.instance}
            else:
                query = {project_path: self.instance}
            rows = model.objects.filter(**query).values(project_path).annotate(count=django_models.Count('id'))
            for row in rows:
                project_id = row[project_path]
                counts[project_id] += row['count']
        return counts

    def get_services(self, project):
        if 'services' not in self.context:
            services = defaultdict(list)
            for service in SupportedServices.get_service_models().values():
                links = service['service_project_link'].objects.all()\
                        .select_related('service', 'service__settings')
                if isinstance(self.instance, list):
                    links = links.filter(project__in=self.instance)
                else:
                    links = links.filter(project=self.instance)
                for link in links:
                    services[link.project_id].append(link)
            self.context['services'] = services

        services = self.context['services'][project.pk]
        serializer = NestedServiceProjectLinkSerializer(
            services,
            many=True,
            read_only=True,
            context={'request': self.context['request']})
        return serializer.data
=======
        return sum(resource.objects.filter(project=project).count()
                   for resource in models.Resource.get_app_models())

    def get_vm_count(self,  project):
        return sum(resource.objects.filter(project=project).count()
                   for resource in models.Resource.get_vm_models())
>>>>>>> d0347873

    def update(self, instance, validated_data):
        if 'project_groups' in validated_data:
            project_groups = validated_data.pop('project_groups')
            instance.project_groups.clear()
            instance.project_groups.add(*project_groups)
        return super(ProjectSerializer, self).update(instance, validated_data)


class DefaultImageField(serializers.ImageField):
    def to_representation(self, image):
        if image:
            return super(DefaultImageField, self).to_representation(image)
        else:
            return settings.NODECONDUCTOR.get('DEFAULT_CUSTOMER_LOGO')


class CustomerImageSerializer(serializers.ModelSerializer):
    image = serializers.ImageField()

    class Meta:
        model = models.Customer
        fields = ['image']


class CustomerSerializer(core_serializers.DynamicSerializer,
                         core_serializers.AugmentedSerializerMixin,
                         serializers.HyperlinkedModelSerializer,):
    projects = serializers.SerializerMethodField()
    project_groups = serializers.SerializerMethodField()
    owners = BasicUserSerializer(source='get_owners', many=True, read_only=True)
    image = DefaultImageField(required=False, read_only=True)
    quotas = quotas_serializers.BasicQuotaSerializer(many=True, read_only=True)

    class Meta(object):
        model = models.Customer
        fields = (
            'url',
            'uuid',
            'name', 'native_name', 'abbreviation', 'contact_details',
            'projects', 'project_groups',
            'owners', 'balance',
            'registration_code',
            'quotas',
            'image'
        )
        extra_kwargs = {
            'url': {'lookup_field': 'uuid'},
        }
        # Balance should be modified by nodeconductor_paypal app
        read_only_fields = ('balance', )

    def _get_filtered_data(self, objects, serializer):
        try:
            user = self.context['request'].user
            queryset = filter_queryset_for_user(objects, user)
        except (KeyError, AttributeError):
            queryset = objects.all()

        serializer_instance = serializer(queryset, many=True, context=self.context)
        return serializer_instance.data

    def get_projects(self, obj):
        return self._get_filtered_data(obj.projects.all(), BasicProjectSerializer)

    def get_project_groups(self, obj):
        return self._get_filtered_data(obj.project_groups.all(), BasicProjectGroupSerializer)


class BalanceHistorySerializer(serializers.ModelSerializer):
    class Meta:
        model = models.BalanceHistory
        fields = ['created', 'amount']


class ProjectGroupSerializer(PermissionFieldFilteringMixin,
                             core_serializers.AugmentedSerializerMixin,
                             serializers.HyperlinkedModelSerializer):
    projects = serializers.SerializerMethodField()

    class Meta(object):
        model = models.ProjectGroup
        fields = (
            'url',
            'uuid',
            'name',
            'customer', 'customer_name', 'customer_native_name', 'customer_abbreviation',
            'projects',
            'description',
        )
        extra_kwargs = {
            'url': {'lookup_field': 'uuid'},
            'customer': {'lookup_field': 'uuid'},
        }
        related_paths = {
            'customer': ('uuid', 'name', 'native_name', 'abbreviation')
        }

    def get_filtered_field_names(self):
        return 'customer',

    def get_fields(self):
        # TODO: Extract to a proper mixin
        fields = super(ProjectGroupSerializer, self).get_fields()

        try:
            method = self.context['view'].request.method
        except (KeyError, AttributeError):
            return fields

        if method in ('PUT', 'PATCH'):
            fields['customer'].read_only = True

        return fields

    def _get_filtered_data(self, objects, serializer):
        # XXX: this method completely duplicates _get_filtered_data in CustomerSerializer.
        # We need to create mixin to follow DRY principle. (NC-578)
        try:
            user = self.context['request'].user
            queryset = filter_queryset_for_user(objects, user)
        except (KeyError, AttributeError):
            queryset = objects.all()

        serializer_instance = serializer(queryset, many=True, context=self.context)
        return serializer_instance.data

    def get_projects(self, obj):
        return self._get_filtered_data(obj.projects.all(), BasicProjectSerializer)


class ProjectGroupMembershipSerializer(PermissionFieldFilteringMixin,
                                       serializers.HyperlinkedModelSerializer):
    project_group = serializers.HyperlinkedRelatedField(
        source='projectgroup',
        view_name='projectgroup-detail',
        lookup_field='uuid',
        queryset=models.ProjectGroup.objects.all(),
    )
    project_group_name = serializers.ReadOnlyField(source='projectgroup.name')
    project = serializers.HyperlinkedRelatedField(
        view_name='project-detail',
        lookup_field='uuid',
        queryset=models.Project.objects.all(),
    )
    project_name = serializers.ReadOnlyField(source='project.name')

    class Meta(object):
        model = models.ProjectGroup.projects.through
        fields = (
            'url',
            'project_group', 'project_group_name',
            'project', 'project_name',
        )
        view_name = 'projectgroup_membership-detail'

    def get_filtered_field_names(self):
        return 'project', 'project_group'


STRUCTURE_PERMISSION_USER_FIELDS = {
    'fields': ('user', 'user_full_name', 'user_native_name', 'user_username', 'user_uuid', 'user_email'),
    'path': ('username', 'full_name', 'native_name', 'uuid', 'email')
}


class CustomerPermissionSerializer(PermissionFieldFilteringMixin,
                                   core_serializers.AugmentedSerializerMixin,
                                   serializers.HyperlinkedModelSerializer):
    customer = serializers.HyperlinkedRelatedField(
        source='group.customerrole.customer',
        view_name='customer-detail',
        lookup_field='uuid',
        queryset=models.Customer.objects.all(),
    )

    role = MappedChoiceField(
        source='group.customerrole.role_type',
        choices=(
            ('owner', 'Owner'),
        ),
        choice_mappings={
            'owner': models.CustomerRole.OWNER,
        },
    )

    class Meta(object):
        model = User.groups.through
        fields = (
            'url', 'pk', 'role',
            'customer', 'customer_uuid', 'customer_name', 'customer_native_name', 'customer_abbreviation',
        ) + STRUCTURE_PERMISSION_USER_FIELDS['fields']
        related_paths = {
            'user': STRUCTURE_PERMISSION_USER_FIELDS['path'],
            'group.customerrole.customer': ('name', 'native_name', 'abbreviation', 'uuid')
        }
        extra_kwargs = {
            'user': {
                'view_name': 'user-detail',
                'lookup_field': 'uuid',
                'queryset': User.objects.all(),
            },
        }
        view_name = 'customer_permission-detail'

    def create(self, validated_data):
        customer = validated_data['customer']
        user = validated_data['user']
        role = validated_data['role']

        permission, _ = customer.add_user(user, role)

        return permission

    def to_internal_value(self, data):
        value = super(CustomerPermissionSerializer, self).to_internal_value(data)
        return {
            'user': value['user'],
            'customer': value['group']['customerrole']['customer'],
            'role': value['group']['customerrole']['role_type'],
        }

    def validate(self, data):
        customer = data['customer']
        user = data['user']
        role = data['role']

        if customer.has_user(user, role):
            raise serializers.ValidationError('The fields customer, user, role must make a unique set.')

        return data

    def get_filtered_field_names(self):
        return 'customer',


class ProjectPermissionSerializer(PermissionFieldFilteringMixin,
                                  core_serializers.AugmentedSerializerMixin,
                                  serializers.HyperlinkedModelSerializer):
    project = serializers.HyperlinkedRelatedField(
        source='group.projectrole.project',
        view_name='project-detail',
        lookup_field='uuid',
        queryset=models.Project.objects.all(),
    )

    role = MappedChoiceField(
        source='group.projectrole.role_type',
        choices=(
            ('admin', 'Administrator'),
            ('manager', 'Manager'),
        ),
        choice_mappings={
            'admin': models.ProjectRole.ADMINISTRATOR,
            'manager': models.ProjectRole.MANAGER,
        },
    )

    class Meta(object):
        model = User.groups.through
        fields = (
            'url', 'pk',
            'role',
            'project', 'project_uuid', 'project_name',
        ) + STRUCTURE_PERMISSION_USER_FIELDS['fields']

        related_paths = {
            'group.projectrole.project': ('name', 'uuid'),
            'user': STRUCTURE_PERMISSION_USER_FIELDS['path']
        }
        extra_kwargs = {
            'user': {
                'view_name': 'user-detail',
                'lookup_field': 'uuid',
                'queryset': User.objects.all(),
            },
        }
        view_name = 'project_permission-detail'

    def create(self, validated_data):
        project = validated_data['project']
        user = validated_data['user']
        role = validated_data['role']

        permission, _ = project.add_user(user, role)

        return permission

    def to_internal_value(self, data):
        value = super(ProjectPermissionSerializer, self).to_internal_value(data)
        return {
            'user': value['user'],
            'project': value['group']['projectrole']['project'],
            'role': value['group']['projectrole']['role_type'],
        }

    def validate(self, data):
        project = data['project']
        user = data['user']
        role = data['role']

        if project.has_user(user, role):
            raise serializers.ValidationError('The fields project, user, role must make a unique set.')

        return data

    def get_filtered_field_names(self):
        return 'project',


class ProjectGroupPermissionSerializer(PermissionFieldFilteringMixin,
                                       core_serializers.AugmentedSerializerMixin,
                                       serializers.HyperlinkedModelSerializer):
    project_group = serializers.HyperlinkedRelatedField(
        source='group.projectgrouprole.project_group',
        view_name='projectgroup-detail',
        lookup_field='uuid',
        queryset=models.ProjectGroup.objects.all(),
    )

    role = MappedChoiceField(
        source='group.projectgrouprole.role_type',
        choices=(
            ('manager', 'Manager'),
        ),
        choice_mappings={
            'manager': models.ProjectGroupRole.MANAGER,
        },
    )

    class Meta(object):
        model = User.groups.through
        fields = (
            'url', 'pk',
            'role',
            'project_group', 'project_group_uuid', 'project_group_name',
        ) + STRUCTURE_PERMISSION_USER_FIELDS['fields']
        related_paths = {
            'user': STRUCTURE_PERMISSION_USER_FIELDS['path'],
            'group.projectgrouprole.project_group': ('name', 'uuid'),
        }
        extra_kwargs = {
            'user': {
                'view_name': 'user-detail',
                'lookup_field': 'uuid',
                'queryset': User.objects.all(),
            },
        }
        view_name = 'projectgroup_permission-detail'

    def create(self, validated_data):
        project_group = validated_data['project_group']
        user = validated_data['user']
        role = validated_data['role']

        permission, _ = project_group.add_user(user, role)

        return permission

    def to_internal_value(self, data):
        value = super(ProjectGroupPermissionSerializer, self).to_internal_value(data)
        return {
            'user': value['user'],
            'project_group': value['group']['projectgrouprole']['project_group'],
            'role': value['group']['projectgrouprole']['role_type'],
        }

    def validate(self, data):
        project_group = data['project_group']
        user = data['user']
        role = data['role']

        if project_group.has_user(user, role):
            raise serializers.ValidationError('The fields project_group, user, role must make a unique set.')

        return data

    def get_filtered_field_names(self):
        return 'project_group',


class UserOrganizationSerializer(serializers.Serializer):
    organization = serializers.CharField(max_length=80)


class UserSerializer(serializers.HyperlinkedModelSerializer):
    email = serializers.EmailField()

    class Meta(object):
        model = User
        fields = (
            'url',
            'uuid', 'username',
            'full_name', 'native_name',
            'job_title', 'email', 'phone_number',
            'organization', 'organization_approved',
            'civil_number',
            'description',
            'is_staff', 'is_active',
            'date_joined',
        )
        read_only_fields = (
            'uuid',
            'civil_number',
            'organization',
            'organization_approved',
            'date_joined',
        )
        extra_kwargs = {
            'url': {'lookup_field': 'uuid'},
        }

    def get_fields(self):
        fields = super(UserSerializer, self).get_fields()

        try:
            request = self.context['view'].request
            user = request.user
        except (KeyError, AttributeError):
            return fields

        if not user.is_staff:
            del fields['is_active']
            del fields['is_staff']
            fields['description'].read_only = True

        if request.method in ('PUT', 'PATCH'):
            fields['username'].read_only = True

        return fields

    def validate(self, attrs):
        user = User(id=getattr(self.instance, 'id', None), **attrs)
        user.clean()
        return attrs


class CreationTimeStatsSerializer(serializers.Serializer):
    MODEL_NAME_CHOICES = (('project', 'project'), ('customer', 'customer'), ('project_group', 'project_group'))
    MODEL_CLASSES = {'project': models.Project, 'customer': models.Customer, 'project_group': models.ProjectGroup}

    model_name = serializers.ChoiceField(choices=MODEL_NAME_CHOICES)
    start_timestamp = serializers.IntegerField(min_value=0)
    end_timestamp = serializers.IntegerField(min_value=0)
    segments_count = serializers.IntegerField(min_value=0)

    def get_stats(self, user):
        start_datetime = core_utils.timestamp_to_datetime(self.data['start_timestamp'])
        end_datetime = core_utils.timestamp_to_datetime(self.data['end_timestamp'])

        model = self.MODEL_CLASSES[self.data['model_name']]
        filtered_queryset = filter_queryset_for_user(model.objects.all(), user)
        created_datetimes = (
            filtered_queryset
            .filter(created__gte=start_datetime, created__lte=end_datetime)
            .values('created')
            .annotate(count=django_models.Count('id', distinct=True)))

        time_and_value_list = [
            (core_utils.datetime_to_timestamp(dt['created']), dt['count']) for dt in created_datetimes]

        return core_utils.format_time_and_value_to_segment_list(
            time_and_value_list, self.data['segments_count'],
            self.data['start_timestamp'], self.data['end_timestamp'])


class PasswordSerializer(serializers.Serializer):
    password = serializers.CharField(min_length=7, validators=[
        RegexValidator(
            regex='\d',
            message='Ensure this field has at least one digit.',
        ),
        RegexValidator(
            regex='[a-zA-Z]',
            message='Ensure this field has at least one latin letter.',
        ),
    ])


class SshKeySerializer(serializers.HyperlinkedModelSerializer):
    user_uuid = serializers.ReadOnlyField(source='user.uuid')

    class Meta(object):
        model = core_models.SshPublicKey
        fields = ('url', 'uuid', 'name', 'public_key', 'fingerprint', 'user_uuid')
        read_only_fields = ('fingerprint',)
        extra_kwargs = {
            'url': {'lookup_field': 'uuid'},
        }

    def validate(self, attrs):
        try:
            fingerprint = core_models.get_ssh_key_fingerprint(attrs['public_key'])
        except (IndexError, TypeError):
            raise serializers.ValidationError('Key is not valid: cannot generate fingerprint from it.')
        if core_models.SshPublicKey.objects.filter(fingerprint=fingerprint).exists():
            raise serializers.ValidationError('Key with same fingerprint already exists')
        return attrs

    def get_fields(self):
        fields = super(SshKeySerializer, self).get_fields()

        try:
            user = self.context['request'].user
        except (KeyError, AttributeError):
            return fields

        if not user.is_staff:
            del fields['user_uuid']

        return fields


class ServiceSettingsSerializer(PermissionFieldFilteringMixin,
                                core_serializers.AugmentedSerializerMixin,
                                serializers.HyperlinkedModelSerializer):

    customer_native_name = serializers.ReadOnlyField(source='customer.native_name')
    state = MappedChoiceField(
        choices=[(v, k) for k, v in core_models.SynchronizationStates.CHOICES],
        choice_mappings={v: k for k, v in core_models.SynchronizationStates.CHOICES},
        read_only=True)

    class Meta(object):
        model = models.ServiceSettings
        fields = (
            'url', 'uuid', 'name', 'type', 'state', 'error_message', 'shared',
            'backend_url', 'username', 'password', 'token', 'certificate',
            'customer', 'customer_name', 'customer_native_name',
            'dummy'
        )
        protected_fields = ('type', 'customer')
        read_only_fields = ('shared', 'state', 'error_message')
        write_only_fields = ('backend_url', 'username', 'token', 'password', 'certificate')
        related_paths = ('customer',)
        extra_kwargs = {
            'url': {'lookup_field': 'uuid'},
            'customer': {'lookup_field': 'uuid'},
        }

    def get_filtered_field_names(self):
        return 'customer',

    def get_fields(self):
        fields = super(ServiceSettingsSerializer, self).get_fields()
        request = self.context['request']

        if isinstance(self.instance, self.Meta.model):
            perm = 'structure.change_%s' % self.Meta.model._meta.model_name
            if request.user.has_perms([perm], self.instance):
                # If user can change settings he should be able to see value
                for field in self.Meta.write_only_fields:
                    fields[field].write_only = False

                serializer = self.get_service_serializer()

                # Remove fields if they are not needed for service
                filter_fields = serializer.SERVICE_ACCOUNT_FIELDS
                if filter_fields is not NotImplemented:
                    for field in self.Meta.write_only_fields:
                        if field in filter_fields:
                            fields[field].help_text = filter_fields[field]
                        elif field in fields:
                            del fields[field]

                # Add extra fields stored in options dictionary
                extra_fields = serializer.SERVICE_ACCOUNT_EXTRA_FIELDS
                if extra_fields is not NotImplemented:
                    for field in extra_fields:
                        fields[field] = serializers.CharField(required=False,
                                                              source='options.' + field,
                                                              allow_blank=True,
                                                              help_text=extra_fields[field])

        if request.method == 'GET':
            fields['type'] = serializers.ReadOnlyField(source='get_type_display')

        return fields

    def get_service_serializer(self):
        service = SupportedServices.get_service_models()[self.instance.type]['service']
        # Find service serializer by service type of settings object
        return next(cls for cls in BaseServiceSerializer.__subclasses__()
                    if cls.Meta.model == service)


class ServiceSerializerMetaclass(serializers.SerializerMetaclass):
    """ Build a list of supported services via serializers definition.
        See SupportedServices for details.
    """
    def __new__(cls, name, bases, args):
        SupportedServices.register_service(args['Meta'].model)
        return super(ServiceSerializerMetaclass, cls).__new__(cls, name, bases, args)


class BaseServiceSerializer(six.with_metaclass(ServiceSerializerMetaclass,
                            PermissionFieldFilteringMixin,
                            core_serializers.AugmentedSerializerMixin,
                            serializers.HyperlinkedModelSerializer)):

    SERVICE_ACCOUNT_FIELDS = NotImplemented
    SERVICE_ACCOUNT_EXTRA_FIELDS = NotImplemented

    projects = BasicProjectSerializer(many=True, read_only=True)
    customer_native_name = serializers.ReadOnlyField(source='customer.native_name')
    settings = serializers.HyperlinkedRelatedField(
        queryset=models.ServiceSettings.objects.filter(shared=True),
        view_name='servicesettings-detail',
        lookup_field='uuid',
        allow_null=True)

    backend_url = serializers.URLField(max_length=200, allow_null=True, write_only=True, required=False)
    username = serializers.CharField(max_length=100, allow_null=True, write_only=True, required=False)
    password = serializers.CharField(max_length=100, allow_null=True, write_only=True, required=False)
    token = serializers.CharField(allow_null=True, write_only=True, required=False)
    certificate = serializers.FileField(allow_null=True, write_only=True, required=False)
    dummy = serializers.BooleanField(write_only=True, required=False)
    resources_count = serializers.SerializerMethodField()
    service_type = serializers.SerializerMethodField()
    shared = serializers.ReadOnlyField(source='settings.shared')
    state = serializers.SerializerMethodField()
    error_message = serializers.ReadOnlyField(source='settings.error_message')

    class Meta(object):
        model = NotImplemented
        view_name = NotImplemented
        fields = (
            'uuid',
            'url',
            'name', 'projects',
            'customer', 'customer_name', 'customer_native_name',
            'settings', 'dummy',
            'backend_url', 'username', 'password', 'token', 'certificate',
            'resources_count', 'service_type', 'shared', 'state', 'error_message'
        )
        settings_fields = ('backend_url', 'username', 'password', 'token', 'certificate')
        protected_fields = ('customer', 'settings', 'dummy') + settings_fields
        related_paths = ('customer',)
        extra_kwargs = {
            'url': {'lookup_field': 'uuid'},
            'customer': {'lookup_field': 'uuid'},
            'settings': {'lookup_field': 'uuid'},
        }

    def __new__(cls, *args, **kwargs):
        if cls.SERVICE_ACCOUNT_EXTRA_FIELDS is not NotImplemented:
            cls.Meta.fields += tuple(cls.SERVICE_ACCOUNT_EXTRA_FIELDS.keys())
            cls.Meta.protected_fields += tuple(cls.SERVICE_ACCOUNT_EXTRA_FIELDS.keys())
        return super(BaseServiceSerializer, cls).__new__(cls, *args, **kwargs)

    def get_filtered_field_names(self):
        return 'customer',

    def get_fields(self):
        fields = super(BaseServiceSerializer, self).get_fields()

        if self.Meta.model is not NotImplemented:
            key = SupportedServices.get_model_key(self.Meta.model)
            fields['settings'].queryset = fields['settings'].queryset.filter(type=key)

        if self.SERVICE_ACCOUNT_FIELDS is not NotImplemented:
            for field in self.Meta.settings_fields:
                if field in self.SERVICE_ACCOUNT_FIELDS:
                    fields[field].help_text = self.SERVICE_ACCOUNT_FIELDS[field]
                else:
                    del fields[field]

        return fields

    def build_unknown_field(self, field_name, model_class):
        if self.SERVICE_ACCOUNT_EXTRA_FIELDS is not NotImplemented:
            if field_name in self.SERVICE_ACCOUNT_EXTRA_FIELDS:
                return serializers.CharField, {
                    'write_only': True,
                    'required': False,
                    'allow_blank': True,
                    'help_text': self.SERVICE_ACCOUNT_EXTRA_FIELDS[field_name]}

        return super(BaseServiceSerializer, self).build_unknown_field(field_name, model_class)

    def validate_empty_values(self, data):
        # required=False is ignored for settings FK, deal with it here
        if 'settings' not in data:
            data['settings'] = None
        return super(BaseServiceSerializer, self).validate_empty_values(data)

    def validate(self, attrs):
        user = self.context['user']
        customer = attrs.get('customer') or self.instance.customer
        settings = attrs.get('settings')
        if not user.is_staff:
            if not customer.has_user(user, models.CustomerRole.OWNER):
                raise exceptions.PermissionDenied()
            if not self.instance and settings and not settings.shared:
                if attrs.get('customer') != settings.customer:
                    raise serializers.ValidationError('Customer must match settings customer.')

        if self.context['request'].method == 'POST':
            # Make shallow copy to protect from mutations
            settings_fields = self.Meta.settings_fields[:]
            create_settings = any([attrs.get(f) for f in settings_fields])
            if not settings and not create_settings:
                raise serializers.ValidationError(
                    "Either service settings or credentials must be supplied.")

            extra_fields = tuple()
            if self.SERVICE_ACCOUNT_EXTRA_FIELDS is not NotImplemented:
                extra_fields += tuple(self.SERVICE_ACCOUNT_EXTRA_FIELDS.keys())

            settings_fields += 'dummy',
            if create_settings:
                args = {f: attrs.get(f) for f in settings_fields if f in attrs}
                if extra_fields:
                    args['options'] = {f: attrs[f] for f in extra_fields if f in attrs}

                settings = models.ServiceSettings.objects.create(
                    type=SupportedServices.get_model_key(self.Meta.model),
                    name=attrs['name'],
                    customer=customer,
                    **args)
                attrs['settings'] = settings

            for f in settings_fields + extra_fields:
                if f in attrs:
                    del attrs[f]

        return attrs

    def get_resources_count(self, service):
        return self.get_resources_count_map()[service.pk]

    @lru_cache(maxsize=1)
    def get_resources_count_map(self):
        resource_models = SupportedServices.get_service_resources(self.Meta.model)
        counts = defaultdict(lambda: 0)
        for model in resource_models:
            service_path = model.Permissions.service_path
            if isinstance(self.instance, list):
                query = {service_path + '__in': self.instance}
            else:
                query = {service_path: self.instance}
            rows = model.objects.filter(**query).values(service_path)\
                .annotate(count=django_models.Count('id'))
            for row in rows:
                service_id = row[service_path]
                counts[service_id] += row['count']
        return counts

    def get_service_type(self, obj):
        return SupportedServices.get_name_for_model(obj)

    def get_state(self, obj):
        return obj.settings.get_state_display()


class BaseServiceProjectLinkSerializer(PermissionFieldFilteringMixin,
                                       core_serializers.AugmentedSerializerMixin,
                                       serializers.HyperlinkedModelSerializer):

    project = serializers.HyperlinkedRelatedField(
        queryset=models.Project.objects.all(),
        view_name='project-detail',
        lookup_field='uuid')

    state = MappedChoiceField(
        choices=[(v, k) for k, v in core_models.SynchronizationStates.CHOICES],
        choice_mappings={v: k for k, v in core_models.SynchronizationStates.CHOICES},
        read_only=True)

    class Meta(object):
        model = NotImplemented
        view_name = NotImplemented
        fields = (
            'url',
            'project', 'project_name', 'project_uuid',
            'service', 'service_name', 'service_uuid',
            'state', 'error_message'
        )
        related_paths = ('project', 'service')
        read_only_fields = ('error_message',)
        extra_kwargs = {
            'service': {'lookup_field': 'uuid', 'view_name': NotImplemented},
        }

    def get_filtered_field_names(self):
        return 'project', 'service'

    def validate(self, attrs):
        if attrs['service'].customer != attrs['project'].customer:
            raise serializers.ValidationError("Service customer doesn't match project customer")

        # XXX: Consider adding unique key (service, project) to the model instead
        if self.Meta.model.objects.filter(service=attrs['service'], project=attrs['project']).exists():
            raise serializers.ValidationError("This service project link already exists")

        return attrs


class ResourceSerializerMetaclass(serializers.SerializerMetaclass):
    """ Build a list of supported resource via serializers definition.
        See SupportedServices for details.
    """
    def __new__(cls, name, bases, args):
        SupportedServices.register_resource(args['Meta'].model)
        return super(ResourceSerializerMetaclass, cls).__new__(cls, name, bases, args)


class BasicResourceSerializer(serializers.Serializer):
    uuid = serializers.ReadOnlyField()
    name = serializers.ReadOnlyField()

    project_name = serializers.ReadOnlyField(source='service_project_link.project.name')
    project_uuid = serializers.ReadOnlyField(source='service_project_link.project.uuid')

    customer_uuid = serializers.ReadOnlyField(source='service_project_link.project.customer.uuid')
    customer_name = serializers.ReadOnlyField(source='service_project_link.project.customer.name')

    resource_type = serializers.SerializerMethodField()

    def get_resource_type(self, resource):
        return SupportedServices.get_name_for_model(resource)


class BaseResourceSerializer(six.with_metaclass(ResourceSerializerMetaclass,
                             PermissionFieldFilteringMixin,
                             core_serializers.AugmentedSerializerMixin,
                             serializers.HyperlinkedModelSerializer)):

    state = serializers.ReadOnlyField(source='get_state_display')
    project_groups = BasicProjectGroupSerializer(
        source='service_project_link.project.project_groups', many=True, read_only=True)

    project = serializers.HyperlinkedRelatedField(
        source='service_project_link.project',
        view_name='project-detail',
        read_only=True,
        lookup_field='uuid')

    project_name = serializers.ReadOnlyField(source='service_project_link.project.name')
    project_uuid = serializers.ReadOnlyField(source='service_project_link.project.uuid')

    service_project_link = serializers.HyperlinkedRelatedField(
        view_name=NotImplemented,
        queryset=NotImplemented,
        write_only=True)

    service = serializers.HyperlinkedRelatedField(
        source='service_project_link.service',
        view_name=NotImplemented,
        read_only=True,
        lookup_field='uuid')

    service_name = serializers.ReadOnlyField(source='service_project_link.service.name')
    service_uuid = serializers.ReadOnlyField(source='service_project_link.service.uuid')

    customer = serializers.HyperlinkedRelatedField(
        source='service_project_link.project.customer',
        view_name='customer-detail',
        read_only=True,
        lookup_field='uuid')

    customer_name = serializers.ReadOnlyField(source='service_project_link.project.customer.name')
    customer_abbreviation = serializers.ReadOnlyField(source='service_project_link.project.customer.abbreviation')
    customer_native_name = serializers.ReadOnlyField(source='service_project_link.project.customer.native_name')

    created = serializers.DateTimeField(read_only=True)
    resource_type = serializers.SerializerMethodField()

    tags = serializers.SerializerMethodField()

    class Meta(object):
        model = NotImplemented
        view_name = NotImplemented
        fields = (
            'url', 'uuid', 'name', 'description', 'start_time',
            'service', 'service_name', 'service_uuid',
            'project', 'project_name', 'project_uuid',
            'customer', 'customer_name', 'customer_native_name', 'customer_abbreviation',
            'project_groups', 'tags', 'error_message',
            'resource_type', 'state', 'created', 'service_project_link',
        )
        protected_fields = ('service', 'service_project_link')
        read_only_fields = ('start_time', 'error_message')
        extra_kwargs = {
            'url': {'lookup_field': 'uuid'},
        }

    def get_filtered_field_names(self):
        return 'service_project_link',

    def get_resource_type(self, obj):
        return SupportedServices.get_name_for_model(obj)

    def get_tags(self, obj):
        return [t.name for t in obj.tags.all()]

    def to_representation(self, instance):
        # We need this hook, because ips have to be represented as list
        if hasattr(instance, 'external_ips'):
            instance.external_ips = [instance.external_ips] if instance.external_ips else []
        if hasattr(instance, 'internal_ips'):
            instance.internal_ips = [instance.internal_ips] if instance.internal_ips else []
        return super(BaseResourceSerializer, self).to_representation(instance)

    def get_resource_fields(self):
        return self.Meta.model._meta.get_all_field_names()

    def create(self, validated_data):
        data = validated_data.copy()
        fields = self.get_resource_fields()
        # Remove `virtual` properties which ain't actually belong to the model
        for prop in data.keys():
            if prop not in fields:
                del data[prop]

        return super(BaseResourceSerializer, self).create(data)


class BaseResourceImportSerializer(PermissionFieldFilteringMixin,
                                   serializers.HyperlinkedModelSerializer):

    backend_id = serializers.CharField(write_only=True)
    project = serializers.HyperlinkedRelatedField(
        queryset=models.Project.objects.all(),
        view_name='project-detail',
        lookup_field='uuid',
        write_only=True)

    state = serializers.ReadOnlyField(source='get_state_display')
    created = serializers.DateTimeField(read_only=True)

    class Meta(object):
        model = NotImplemented
        view_name = NotImplemented
        fields = (
            'url', 'uuid', 'name', 'state', 'created',
            'backend_id', 'project'
        )
        read_only_fields = ('name',)
        extra_kwargs = {
            'url': {'lookup_field': 'uuid'},
        }

    def get_filtered_field_names(self):
        return 'project',

    def get_fields(self):
        fields = super(BaseResourceImportSerializer, self).get_fields()
        fields['project'].queryset = self.context['service'].projects.all()
        return fields

    def run_validation(self, data):
        validated_data = super(BaseResourceImportSerializer, self).run_validation(data)

        if self.Meta.model.objects.filter(backend_id=validated_data['backend_id']).exists():
            raise serializers.ValidationError(
                {'backend_id': "This resource is already linked to NodeConductor"})

        spl_class = SupportedServices.get_related_models(self.Meta.model)['service_project_link']
        spl = spl_class.objects.get(service=self.context['service'], project=validated_data['project'])

        if spl.state == core_models.SynchronizationStates.ERRED:
            raise serializers.ValidationError(
                {'project': "Service project link must be in non-erred state"})

        validated_data['service_project_link'] = spl

        return validated_data


class VirtualMachineSerializer(BaseResourceSerializer):

    external_ips = serializers.ListField(
        child=core_serializers.IPAddressField(),
        read_only=True,
    )
    internal_ips = serializers.ListField(
        child=core_serializers.IPAddressField(),
        read_only=True,
    )

    ssh_public_key = serializers.HyperlinkedRelatedField(
        view_name='sshpublickey-detail',
        lookup_field='uuid',
        queryset=core_models.SshPublicKey.objects.all(),
        required=False,
        write_only=True)

    class Meta(BaseResourceSerializer.Meta):
        read_only_fields = ('start_time', 'cores', 'ram', 'disk', 'external_ips', 'internal_ips')
        protected_fields = BaseResourceSerializer.Meta.protected_fields + (
            'user_data', 'ssh_public_key'
        )
        write_only_fields = ('user_data',)
        fields = BaseResourceSerializer.Meta.fields + (
            'cores', 'ram', 'disk', 'ssh_public_key', 'user_data', 'external_ips', 'internal_ips',
        )

    def get_fields(self):
        fields = super(VirtualMachineSerializer, self).get_fields()
        fields['ssh_public_key'].queryset = fields['ssh_public_key'].queryset.filter(
            user=self.context['user'])
        return fields


class PropertySerializerMetaclass(serializers.SerializerMetaclass):
    """ Build a list of supported properties via serializers definition.
        See SupportedServices for details.
    """
    def __new__(cls, name, bases, args):
        SupportedServices.register_property(args['Meta'].model)
        return super(PropertySerializerMetaclass, cls).__new__(cls, name, bases, args)


class BasePropertySerializer(six.with_metaclass(PropertySerializerMetaclass,
                             serializers.HyperlinkedModelSerializer)):

    class Meta(object):
        model = NotImplemented


class AggregateSerializer(serializers.Serializer):
    MODEL_NAME_CHOICES = (
        ('project', 'project'),
        ('customer', 'customer'),
        ('project_group', 'project_group')
    )
    MODEL_CLASSES = {
        'project': models.Project,
        'customer': models.Customer,
        'project_group': models.ProjectGroup,
    }

    aggregate = serializers.ChoiceField(choices=MODEL_NAME_CHOICES, default='customer')
    uuid = serializers.CharField(allow_null=True, default=None)

    def get_aggregates(self, user):
        model = self.MODEL_CLASSES[self.data['aggregate']]
        queryset = filter_queryset_for_user(model.objects.all(), user)

        if 'uuid' in self.data and self.data['uuid']:
            queryset = queryset.filter(uuid=self.data['uuid'])
        return queryset

    def get_projects(self, user):
        queryset = self.get_aggregates(user)

        if self.data['aggregate'] == 'project':
            return queryset.all()
        elif self.data['aggregate'] == 'project_group':
            queryset = models.Project.objects.filter(project_groups__in=list(queryset))
            return filter_queryset_for_user(queryset, user)
        else:
            queryset = models.Project.objects.filter(customer__in=list(queryset))
            return filter_queryset_for_user(queryset, user)


class ResourceProvisioningMetadata(metadata.SimpleMetadata):
    """
    Difference from SimpleMetadata class:
    1) Skip read-only fields, because options are used only for provisioning new resource.
    2) Don't expose choices for fields with queryset in order to reduce size of response.
    """
    def get_serializer_info(self, serializer):
        """
        Given an instance of a serializer, return a dictionary of metadata
        about its fields.
        """
        if hasattr(serializer, 'child'):
            # If this is a `ListSerializer` then we want to examine the
            # underlying child serializer instance instead.
            serializer = serializer.child
        return OrderedDict([
            (field_name, self.get_field_info(field))
            for field_name, field in serializer.fields.items()
            if not getattr(field, 'read_only', False)
        ])

    def get_field_info(self, field):
        """
        Given an instance of a serializer field, return a dictionary
        of metadata about it.
        """
        field_info = OrderedDict()
        field_info['type'] = self.label_lookup[field]
        field_info['required'] = getattr(field, 'required', False)

        attrs = [
            'read_only', 'label', 'help_text',
            'min_length', 'max_length',
            'min_value', 'max_value'
        ]

        for attr in attrs:
            value = getattr(field, attr, None)
            if value is not None and value != '':
                field_info[attr] = force_text(value, strings_only=True)

        if not field_info.get('read_only') and hasattr(field, 'choices') \
           and not hasattr(field, 'queryset'):
            field_info['choices'] = [
                {
                    'value': choice_value,
                    'display_name': force_text(choice_name, strings_only=True)
                }
                for choice_value, choice_name in field.choices.items()
            ]

        return field_info<|MERGE_RESOLUTION|>--- conflicted
+++ resolved
@@ -164,10 +164,6 @@
     )
 
     quotas = quotas_serializers.BasicQuotaSerializer(many=True, read_only=True)
-    # These fields exist for backward compatibility
-    resource_quota = serializers.SerializerMethodField('get_resource_quotas')
-    resource_quota_usage = serializers.SerializerMethodField('get_resource_quotas_usage')
-
     services = serializers.SerializerMethodField()
     app_count = serializers.SerializerMethodField()
     vm_count = serializers.SerializerMethodField()
@@ -182,7 +178,6 @@
             'description',
             'quotas',
             'services',
-            'resource_quota', 'resource_quota_usage',
             'created',
             'app_count', 'vm_count'
         )
@@ -201,52 +196,19 @@
 
         return project
 
-    @lru_cache(maxsize=1)
-    def get_quotas_map(self):
-        query = {
-            'content_type': ContentType.objects.get_for_model(models.Project),
-            'name__in': ['ram', 'storage', 'max_instances', 'vcpu']
-        }
-        if isinstance(self.instance, list):
-            query['object_id__in'] = [instance.id for instance in self.instance]
-        else:
-            query['object_id'] = self.instance.id
-
-        quotas = Quota.objects.filter(**query)
-        limits = defaultdict(dict)
-        usages = defaultdict(dict)
-
-        for quota in quotas:
-            limits[quota.object_id][quota.name] = quota.limit
-            usages[quota.object_id][quota.name.replace('_usage', '')] = quota.usage
-
-        return {
-            'limits': limits,
-            'usages': usages
-        }
-
-    def get_resource_quotas(self, project):
-        return self.get_quotas_map()['limits'][project.pk]
-
-    def get_resource_quotas_usage(self, project):
-        return self.get_quotas_map()['usages'][project.pk]
-
     def get_filtered_field_names(self):
         return 'customer',
 
     def get_app_count(self, project):
-<<<<<<< HEAD
         if 'app_count' not in self.context:
-            app_models = [model for model in SupportedServices.get_resource_models().values()
-                          if not issubclass(model, models.VirtualMachineMixin)]
+            app_models = models.Resource.get_app_models()
             self.context['app_count'] = self.get_resources_count(app_models)
 
         return self.context['app_count'][project.pk]
 
     def get_vm_count(self,  project):
         if 'vm_count' not in self.context:
-            vm_models = [model for model in SupportedServices.get_resource_models().values()
-                         if issubclass(model, models.VirtualMachineMixin)]
+            vm_models = models.Resource.get_vm_models()
             self.context['vm_count'] = self.get_resources_count(vm_models)
 
         return self.context['vm_count'][project.pk]
@@ -286,14 +248,6 @@
             read_only=True,
             context={'request': self.context['request']})
         return serializer.data
-=======
-        return sum(resource.objects.filter(project=project).count()
-                   for resource in models.Resource.get_app_models())
-
-    def get_vm_count(self,  project):
-        return sum(resource.objects.filter(project=project).count()
-                   for resource in models.Resource.get_vm_models())
->>>>>>> d0347873
 
     def update(self, instance, validated_data):
         if 'project_groups' in validated_data:
