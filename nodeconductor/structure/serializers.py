from __future__ import unicode_literals

from django.core.exceptions import ValidationError
from django.db import IntegrityError
from django.contrib import auth
from rest_framework import serializers
from rest_framework.exceptions import APIException

from nodeconductor.core.serializers import PermissionFieldFilteringMixin
from nodeconductor.structure import models


User = auth.get_user_model()

<<<<<<< HEAD
=======

class ProjectSerializer(serializers.HyperlinkedModelSerializer):
    customer_name = serializers.Field(source='customer.name')

    class Meta(object):
        model = models.Project
        fields = ('url', 'name', 'customer', 'customer_name')
        lookup_field = 'uuid'
>>>>>>> e0bef0ee


class BasicProjectGroupSerializer(serializers.HyperlinkedModelSerializer):

    class Meta(object):
        model = models.ProjectGroup
        fields = ('url', 'name', 'customer')
        lookup_field = 'uuid'


class ProjectSerializer(serializers.HyperlinkedModelSerializer):
    customer_name = serializers.Field(source='customer.name')
    project_groups = BasicProjectGroupSerializer(many=True, read_only=True)

    class Meta(object):
        model = models.Project
        fields = ('url', 'name', 'customer', 'customer_name', 'project_groups')
        lookup_field = 'uuid'


class CustomerSerializer(serializers.HyperlinkedModelSerializer):
    projects = ProjectSerializer(many=True, read_only=True)
    project_groups = BasicProjectGroupSerializer(many=True, read_only=True)

    class Meta(object):
        model = models.Customer
        fields = ('url', 'name', 'abbreviation', 'contact_details', 'projects', 'project_groups')
        lookup_field = 'uuid'


class ProjectGroupSerializer(PermissionFieldFilteringMixin, serializers.HyperlinkedModelSerializer):
    projects = ProjectSerializer(many=True, read_only=True)
    customer_name = serializers.Field(source='customer.name')

    class Meta(object):
        model = models.ProjectGroup
        fields = ('url', 'name', 'customer', 'customer_name', 'projects')
        lookup_field = 'uuid'

    def get_filtered_field_names(self):
        return 'customer',

    def get_fields(self):
        # TODO: Extract to a proper mixin
        fields = super(ProjectGroupSerializer, self).get_fields()

        try:
            method = self.context['view'].request.method
        except (KeyError, AttributeError):
            return fields

        if method in ('PUT', 'PATCH'):
            fields['customer'].read_only = True

        return fields


class ProjectGroupMembershipSerializer(PermissionFieldFilteringMixin, serializers.HyperlinkedModelSerializer):
    project_group = serializers.HyperlinkedRelatedField(source='projectgroup',
                                                        view_name='projectgroup-detail',
                                                        lookup_field='uuid')
    project = serializers.HyperlinkedRelatedField(view_name='project-detail',
                                                  lookup_field='uuid')

    class Meta(object):
        model = models.ProjectGroup.projects.through
        fields = ('url', 'project_group', 'project')
        view_name = 'projectgroup_membership-detail'

    def get_filtered_field_names(self):
        return 'project', 'project_group'


class ProjectRoleField(serializers.ChoiceField):

    def field_to_native(self, obj, field_name):
        if obj is not None:
            return models.ProjectRole.ROLE_TO_NAME[obj.group.projectrole.role_type]

    def field_from_native(self, data, files, field_name, into):
        role = data.get('role')
        if role in models.ProjectRole.NAME_TO_ROLE:
            into[field_name] = models.ProjectRole.NAME_TO_ROLE[role]
        else:
            raise ValidationError('Unknown role')


class ProjectPermissionReadSerializer(serializers.HyperlinkedModelSerializer):
    project = serializers.HyperlinkedRelatedField(source='group.projectrole.project', view_name='project-detail',
                                                  read_only=True, lookup_field='uuid')
    user = serializers.HyperlinkedRelatedField(view_name='user-detail', lookup_field='uuid',
                                               queryset=User.objects.all())

    role = ProjectRoleField(choices=models.ProjectRole.TYPE_CHOICES)

    class Meta(object):
        model = User.groups.through
        fields = ('url', 'project', 'user', 'role')
        view_name = 'project_permission-detail'


class NotModifiedPermission(APIException):
    status_code = 304
    default_detail = 'Permissions were not modified'


class ProjectPermissionWriteSerializer(serializers.Serializer):
    project = serializers.HyperlinkedRelatedField(queryset=models.Project.objects.all(), view_name='project-detail',
                                                  lookup_field='uuid', source='group.projectrole.project')
    user = serializers.HyperlinkedRelatedField(view_name='user-detail', queryset=User.objects.all(),
                                               lookup_field='uuid')

    role = ProjectRoleField(choices=models.ProjectRole.TYPE_CHOICES)

    class Meta(object):
        model = User.groups.through
        fields = ('project', 'user', 'role')
        view_name = 'project_permission-detail'

    def restore_object(self, attrs, instance=None):
        project = attrs['group.projectrole.project']
        group = project.roles.get(role_type=attrs['role']).permission_group
        UserGroup = User.groups.through
        return UserGroup(user=attrs['user'], group=group)

    def save_object(self, obj, **kwargs):
        try:
            obj.save()
        except IntegrityError:
            raise NotModifiedPermission()

    def get_fields(self):
        fields = super(ProjectPermissionWriteSerializer, self).get_fields()

        try:
            request = self.context['view'].request
            user = request.user
        except (KeyError, AttributeError):
            return fields

        fields['project'].queryset = models.Project.objects.filter(roles__permission_group__user=user,
                                                                   roles__role_type=models.ProjectRole.MANAGER)
        return fields


class UserSerializer(serializers.HyperlinkedModelSerializer):
    projects = serializers.SerializerMethodField('user_projects_roles')
    email = serializers.EmailField()

    def user_projects_roles(self, obj):
        user_groups = obj.groups.through.objects.exclude(group__projectrole__project=None)
        project_metadata = []
        for g in user_groups:
            project = g.group.projectrole.project
            project_metadata.append({
                'role': models.ProjectRole.ROLE_TO_NAME[g.group.projectrole.role_type],
                'project': project.name,
                'customer': project.customer.name,
                'projectgroups': project.project_groups.all().values_list('name', flat=True)
            })

        return project_metadata

    class Meta(object):
        model = User
        fields = ('url', 'uuid', 'username', 'first_name', 'last_name', 'alternative_name', 'job_title', 'email',
                  'civil_number', 'phone_number', 'description', 'is_staff', 'organization', 'projects')
        read_only_fields = ('uuid', 'is_staff')
        lookup_field = 'uuid'<|MERGE_RESOLUTION|>--- conflicted
+++ resolved
@@ -12,8 +12,6 @@
 
 User = auth.get_user_model()
 
-<<<<<<< HEAD
-=======
 
 class ProjectSerializer(serializers.HyperlinkedModelSerializer):
     customer_name = serializers.Field(source='customer.name')
@@ -22,7 +20,6 @@
         model = models.Project
         fields = ('url', 'name', 'customer', 'customer_name')
         lookup_field = 'uuid'
->>>>>>> e0bef0ee
 
 
 class BasicProjectGroupSerializer(serializers.HyperlinkedModelSerializer):
