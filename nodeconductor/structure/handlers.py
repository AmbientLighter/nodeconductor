--- conflicted
+++ resolved
@@ -55,26 +55,6 @@
         instance.roles.create(role_type=ProjectGroupRole.MANAGER, permission_group=mgr_group)
 
 
-<<<<<<< HEAD
-def log_project_save(sender, instance, created=False, **kwargs):
-    if created:
-        event_logger.info(
-            'Project %s has been created.', instance.name,
-            extra={'project': instance, 'event_type': 'project_creation_succeeded'}
-        )
-    else:
-        event_logger.info(
-            'Project %s has been updated.', instance.name,
-            extra={'project': instance, 'event_type': 'project_update_succeeded'}
-        )
-
-
-def log_project_delete(sender, instance, **kwargs):
-    event_logger.info(
-        'Project %s has been deleted.', instance.name,
-        extra={'project': instance, 'event_type': 'project_deletion_succeeded'}
-    )
-=======
 def log_customer_save(sender, instance, created=False, **kwargs):
     if created:
         event_logger.info(
@@ -107,4 +87,23 @@
     event_logger.info(
         'Project group %s has been deleted.', instance.name,
         extra={'project_group': instance, 'event_type': 'project_group_deletion_succeeded'})
->>>>>>> 0cc2ae53
+
+
+def log_project_save(sender, instance, created=False, **kwargs):
+    if created:
+        event_logger.info(
+            'Project %s has been created.', instance.name,
+            extra={'project': instance, 'event_type': 'project_creation_succeeded'}
+        )
+    else:
+        event_logger.info(
+            'Project %s has been updated.', instance.name,
+            extra={'project': instance, 'event_type': 'project_update_succeeded'}
+        )
+
+
+def log_project_delete(sender, instance, **kwargs):
+    event_logger.info(
+        'Project %s has been deleted.', instance.name,
+        extra={'project': instance, 'event_type': 'project_deletion_succeeded'}
+    )