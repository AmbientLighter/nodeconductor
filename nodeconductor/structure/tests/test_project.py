from __future__ import unicode_literals

from django.core.urlresolvers import reverse
<<<<<<< HEAD
from django.test import TestCase, TransactionTestCase
from mock_django import mock_signal_receiver
from rest_framework import status
from rest_framework import test

from nodeconductor.structure import signals
from nodeconductor.structure.models import CustomerRole
from nodeconductor.structure.models import Project, ProjectRole
from nodeconductor.structure.tests import factories


class ProjectTest(TransactionTestCase):
    def setUp(self):
        self.project = factories.ProjectFactory()
        self.user = factories.UserFactory()

    def test_add_user_returns_created_if_grant_didnt_exist_before(self):
        _, created = self.project.add_user(self.user, ProjectRole.ADMINISTRATOR)

        self.assertTrue(created, 'Project permission should have been reported as created')

    def test_add_user_returns_not_created_if_grant_existed_before(self):
        self.project.add_user(self.user, ProjectRole.ADMINISTRATOR)
        _, created = self.project.add_user(self.user, ProjectRole.ADMINISTRATOR)

        self.assertFalse(created, 'Project permission should have been reported as not created')

    def test_add_user_returns_membership(self):
        membership, _ = self.project.add_user(self.user, ProjectRole.ADMINISTRATOR)

        self.assertEqual(membership.user, self.user)
        self.assertEqual(membership.group.projectrole.project, self.project)

    def test_add_user_returns_same_membership_for_consequent_calls_with_same_arguments(self):
        membership1, _ = self.project.add_user(self.user, ProjectRole.ADMINISTRATOR)
        membership2, _ = self.project.add_user(self.user, ProjectRole.ADMINISTRATOR)

        self.assertEqual(membership1, membership2)

    def test_add_user_emits_structure_role_granted_if_grant_didnt_exist_before(self):
        with mock_signal_receiver(signals.structure_role_granted) as receiver:
            self.project.add_user(self.user, ProjectRole.ADMINISTRATOR)

        receiver.assert_called_once_with(
            structure=self.project,
            user=self.user,
            role=ProjectRole.ADMINISTRATOR,

            sender=Project,
            signal=signals.structure_role_granted,
        )

    def test_add_user_doesnt_emit_structure_role_granted_if_grant_existed_before(self):
        self.project.add_user(self.user, ProjectRole.ADMINISTRATOR)

        with mock_signal_receiver(signals.structure_role_granted) as receiver:
            self.project.add_user(self.user, ProjectRole.ADMINISTRATOR)

        self.assertFalse(receiver.called, 'structure_role_granted should not be emitted')

    def test_remove_user_emits_structure_role_revoked_for_each_role_user_had_in_project(self):
        self.project.add_user(self.user, ProjectRole.ADMINISTRATOR)
        self.project.add_user(self.user, ProjectRole.MANAGER)

        with mock_signal_receiver(signals.structure_role_revoked) as receiver:
            self.project.remove_user(self.user)

        from mock import call

        calls = [
            call(
                structure=self.project,
                user=self.user,
                role=ProjectRole.MANAGER,

                sender=Project,
                signal=signals.structure_role_revoked,
            ),

            call(
                structure=self.project,
                user=self.user,
                role=ProjectRole.ADMINISTRATOR,

                sender=Project,
                signal=signals.structure_role_revoked,
            ),
        ]

        receiver.assert_has_calls(calls, any_order=True)

        self.assertEqual(
            receiver.call_count, 2,
            'Excepted exactly 2 signals emitted'
        )

    def test_remove_user_emits_structure_role_revoked_if_grant_existed_before(self):
        self.project.add_user(self.user, ProjectRole.MANAGER)

        with mock_signal_receiver(signals.structure_role_revoked) as receiver:
            self.project.remove_user(self.user, ProjectRole.MANAGER)

        receiver.assert_called_once_with(
            structure=self.project,
            user=self.user,
            role=ProjectRole.MANAGER,

            sender=Project,
            signal=signals.structure_role_revoked,
        )

    def test_remove_user_doesnt_emit_structure_role_revoked_if_grant_didnt_exist_before(self):
        with mock_signal_receiver(signals.structure_role_revoked) as receiver:
            self.project.remove_user(self.user, ProjectRole.MANAGER)

        self.assertFalse(receiver.called, 'structure_role_remove should not be emitted')
=======
from rest_framework import test, status

from nodeconductor.structure.tests import factories
from nodeconductor.structure.models import Project, CustomerRole, ProjectRole, ProjectGroupRole
>>>>>>> 79a1b0ec


def _get_valid_project_payload(resource=None):
    resource = resource or factories.ProjectFactory()
    return {
        'name': resource.name,
        'customer': 'http://testserver' + reverse('customer-detail', kwargs={'uuid': resource.customer.uuid}),
    }


class ProjectCreateUpdateDeleteTest(test.APITransactionTestCase):

    def setUp(self):
        self.staff = factories.UserFactory(is_staff=True)

        self.customer = factories.CustomerFactory()
        self.owner = factories.UserFactory()
        self.customer.add_user(self.owner, CustomerRole.OWNER)

        self.group_manager = factories.UserFactory()
        self.project_group = factories.ProjectGroupFactory(customer=self.customer)
        self.project_group.add_user(self.group_manager, ProjectGroupRole.MANAGER)

        self.project = factories.ProjectFactory(customer=self.customer)
        self.project_group.projects.add(self.project)

        self.admin = factories.UserFactory()
        self.project.add_user(self.admin, ProjectRole.ADMINISTRATOR)

        self.other_project = factories.ProjectFactory()

    # Create tests:
    def test_staff_can_create_any_project(self):
        self.client.force_authenticate(self.staff)

        data = _get_valid_project_payload()
        response = self.client.post(factories.ProjectFactory.get_list_url(), data)
        self.assertEqual(response.status_code, status.HTTP_201_CREATED)
        self.assertTrue(Project.objects.filter(name=data['name']).exists())

    def test_owner_can_create_project_belonging_to_the_customer_he_owns(self):
        self.client.force_authenticate(self.owner)

        data = _get_valid_project_payload(factories.ProjectFactory.create(customer=self.customer))
        response = self.client.post(factories.ProjectFactory.get_list_url(), data)
        self.assertEqual(response.status_code, status.HTTP_201_CREATED)
        self.assertTrue(Project.objects.filter(name=data['name']).exists())

    def test_owner_cannot_create_project_not_belonging_to_the_customer_he_owns(self):
        self.client.force_authenticate(self.owner)

        data = _get_valid_project_payload()
        response = self.client.post(factories.ProjectFactory.get_list_url(), data)
        self.assertEqual(response.status_code, status.HTTP_400_BAD_REQUEST)

    def test_group_manager_can_create_project_belonging_to_his_group(self):
        self.client.force_authenticate(self.group_manager)

        data = _get_valid_project_payload(factories.ProjectFactory.create(customer=self.customer))
        data['project_groups'] = [factories.ProjectGroupFactory.get_url(self.project_group)]
        response = self.client.post(factories.ProjectFactory.get_list_url(), data)
        self.assertEqual(response.status_code, status.HTTP_201_CREATED)
        self.assertTrue(Project.objects.filter(name=data['name']).exists())

    def test_group_manager_cannot_create_project_with_not_his_group(self):
        self.client.force_authenticate(self.group_manager)

        data = _get_valid_project_payload(factories.ProjectFactory.create(customer=self.customer))
        data['project_groups'] = [factories.ProjectGroupFactory.get_url()]
        response = self.client.post(factories.ProjectFactory.get_list_url(), data)
        self.assertEqual(response.status_code, status.HTTP_400_BAD_REQUEST)

    def test_group_manager_cannot_create_project_without_group(self):
        self.client.force_authenticate(self.group_manager)

        data = _get_valid_project_payload(factories.ProjectFactory.create(customer=self.customer))
        response = self.client.post(factories.ProjectFactory.get_list_url(), data)
        self.assertEqual(response.status_code, status.HTTP_400_BAD_REQUEST)

    # Update tests:
    def test_user_can_change_single_project_field(self):
        self.client.force_authenticate(self.staff)

        response = self.client.patch(factories.ProjectFactory.get_url(self.project), {'name': 'New project name'})
        self.assertEqual(response.status_code, status.HTTP_200_OK)
        self.assertIn('New project name', response.data['name'])

    # Delete tests:
    def test_user_can_delete_project_belonging_to_the_customer_he_owns(self):
        self.client.force_authenticate(self.staff)

        response = self.client.delete(factories.ProjectFactory.get_url())
        self.assertEqual(response.status_code, status.HTTP_204_NO_CONTENT)


class ProjectApiPermissionTest(test.APITransactionTestCase):
    forbidden_combinations = (
        # User role, Project
        ('admin', 'manager'),
        ('admin', 'inaccessible'),
        ('manager', 'admin'),
        ('manager', 'inaccessible'),
        ('no_role', 'admin'),
        ('no_role', 'manager'),
        ('no_role', 'inaccessible'),
    )

    def setUp(self):
        self.users = {
            'owner': factories.UserFactory(),
            'admin': factories.UserFactory(),
            'manager': factories.UserFactory(),
            'group_manager': factories.UserFactory(),
            'no_role': factories.UserFactory(),
            'multirole': factories.UserFactory(),
        }

        self.projects = {
            'owner': factories.ProjectFactory(),
            'admin': factories.ProjectFactory(),
            'manager': factories.ProjectFactory(),
            'group_manager': factories.ProjectFactory(),
            'inaccessible': factories.ProjectFactory(),
        }

        self.projects['admin'].add_user(self.users['admin'], ProjectRole.ADMINISTRATOR)
        self.projects['manager'].add_user(self.users['manager'], ProjectRole.MANAGER)

        self.projects['admin'].add_user(self.users['multirole'], ProjectRole.ADMINISTRATOR)
        self.projects['manager'].add_user(self.users['multirole'], ProjectRole.MANAGER)
        self.project_group = factories.ProjectGroupFactory()
        self.project_group.add_user(self.users['group_manager'], ProjectGroupRole.MANAGER)
        self.project_group.projects.add(self.projects['group_manager'])

        self.projects['owner'].customer.add_user(self.users['owner'], CustomerRole.OWNER)

    # TODO: Test for customer owners
    # Creation tests
    def test_anonymous_user_cannot_create_project(self):
        for old_project in self.projects.values():
            project = factories.ProjectFactory(customer=old_project.customer)
            response = self.client.post(reverse('project-list'), self._get_valid_payload(project))
            self.assertEqual(response.status_code, status.HTTP_401_UNAUTHORIZED)

    # List filtration tests
    def test_anonymous_user_cannot_list_projects(self):
        response = self.client.get(reverse('project-list'))
        self.assertEqual(response.status_code, status.HTTP_401_UNAUTHORIZED)

    def test_user_can_list_projects_belonging_to_customer_he_owns(self):
        self._ensure_list_access_allowed('owner')

    def test_user_can_list_projects_he_is_administrator_of(self):
        self._ensure_list_access_allowed('admin')

    def test_user_can_list_projects_he_is_manager_of(self):
        self._ensure_list_access_allowed('manager')

    def test_user_can_list_projects_he_is_group_manager_of(self):
        self._ensure_list_access_allowed('group_manager')

    def test_user_cannot_list_projects_he_has_no_role_in(self):
        for user_role, project in self.forbidden_combinations:
            self._ensure_list_access_forbidden(user_role, project)

    def test_user_can_filter_by_projects_where_he_has_manager_role(self):
        self.client.force_authenticate(user=self.users['multirole'])
        response = self.client.get(reverse('project-list') + '?can_manage')
        self.assertEqual(response.status_code, status.HTTP_200_OK)

        managed_project_url = self._get_project_url(self.projects['manager'])
        administrated_project_url = self._get_project_url(self.projects['admin'])

        self.assertIn(managed_project_url, [resource['url'] for resource in response.data])
        self.assertNotIn(administrated_project_url, [resource['url'] for resource in response.data])

    # Direct instance access tests
    def test_anonymous_user_cannot_access_project(self):
        project = factories.ProjectFactory()
        response = self.client.get(self._get_project_url(project))
        self.assertEqual(response.status_code, status.HTTP_401_UNAUTHORIZED)

    def test_user_can_access_project_belonging_to_customer_he_owns(self):
        self._ensure_direct_access_allowed('owner')

    def test_user_can_access_project_he_is_administrator_of(self):
        self._ensure_direct_access_allowed('admin')

    def test_user_can_access_project_he_is_manager_of(self):
        self._ensure_direct_access_allowed('manager')

    def test_user_can_access_project_he_is_group_manager_of(self):
        self._ensure_direct_access_allowed('group_manager')

    def test_user_cannot_access_project_he_has_no_role_in(self):
        for user_role, project in self.forbidden_combinations:
            self._ensure_direct_access_forbidden(user_role, project)

    # Helper methods
    def _get_project_url(self, project):
        return 'http://testserver' + reverse('project-detail', kwargs={'uuid': project.uuid})

    def _get_valid_payload(self, resource=None):
        resource = resource or factories.ProjectFactory()
        return {
            'name': resource.name,
            'customer': 'http://testserver' + reverse('customer-detail', kwargs={'uuid': resource.customer.uuid}),
        }

    def _ensure_list_access_allowed(self, user_role):
        self.client.force_authenticate(user=self.users[user_role])

        response = self.client.get(reverse('project-list'))
        self.assertEqual(response.status_code, status.HTTP_200_OK)

        project_url = self._get_project_url(self.projects[user_role])
        self.assertIn(project_url, [instance['url'] for instance in response.data])

    def _ensure_list_access_forbidden(self, user_role, project):
        self.client.force_authenticate(user=self.users[user_role])

        response = self.client.get(reverse('project-list'))
        self.assertEqual(response.status_code, status.HTTP_200_OK)

        project_url = self._get_project_url(self.projects[project])
        self.assertNotIn(project_url, [resource['url'] for resource in response.data])

    def _ensure_direct_access_allowed(self, user_role):
        self.client.force_authenticate(user=self.users[user_role])
        response = self.client.get(self._get_project_url(self.projects[user_role]))
        self.assertEqual(response.status_code, status.HTTP_200_OK)

    def _ensure_direct_access_forbidden(self, user_role, project):
        self.client.force_authenticate(user=self.users[user_role])

        response = self.client.get(self._get_project_url(self.projects[project]))
        # 404 is used instead of 403 to hide the fact that the resource exists at all
        self.assertEqual(response.status_code, status.HTTP_404_NOT_FOUND)<|MERGE_RESOLUTION|>--- conflicted
+++ resolved
@@ -1,15 +1,16 @@
 from __future__ import unicode_literals
 
 from django.core.urlresolvers import reverse
-<<<<<<< HEAD
-from django.test import TestCase, TransactionTestCase
+from django.test import TransactionTestCase
 from mock_django import mock_signal_receiver
 from rest_framework import status
 from rest_framework import test
 
 from nodeconductor.structure import signals
 from nodeconductor.structure.models import CustomerRole
-from nodeconductor.structure.models import Project, ProjectRole
+from nodeconductor.structure.models import Project
+from nodeconductor.structure.models import ProjectGroupRole
+from nodeconductor.structure.models import ProjectRole
 from nodeconductor.structure.tests import factories
 
 
@@ -118,12 +119,6 @@
             self.project.remove_user(self.user, ProjectRole.MANAGER)
 
         self.assertFalse(receiver.called, 'structure_role_remove should not be emitted')
-=======
-from rest_framework import test, status
-
-from nodeconductor.structure.tests import factories
-from nodeconductor.structure.models import Project, CustomerRole, ProjectRole, ProjectGroupRole
->>>>>>> 79a1b0ec
 
 
 def _get_valid_project_payload(resource=None):
