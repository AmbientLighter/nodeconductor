from ddt import ddt, data

from rest_framework import status, test

from nodeconductor.structure import models

from . import fixtures, factories


class ServiceSettingsListTest(test.APITransactionTestCase):
    def setUp(self):
        self.users = {
            'staff': factories.UserFactory(is_staff=True),
            'owner': factories.UserFactory(),
            'not_owner': factories.UserFactory(),
        }

        self.customers = {
            'owned': factories.CustomerFactory(),
            'inaccessible': factories.CustomerFactory(),
        }

        self.customers['owned'].add_user(self.users['owner'], models.CustomerRole.OWNER)

        self.settings = {
            'shared': factories.ServiceSettingsFactory(shared=True),
            'inaccessible': factories.ServiceSettingsFactory(customer=self.customers['inaccessible']),
            'owned': factories.ServiceSettingsFactory(
                customer=self.customers['owned'], backend_url='bk.url', password='123'),
        }

        # Token is excluded, because it is not available for OpenStack
        self.credentials = ('backend_url', 'username', 'password')

    def test_user_can_see_shared_settings(self):
        self.client.force_authenticate(user=self.users['not_owner'])

        response = self.client.get(factories.ServiceSettingsFactory.get_list_url())
        self.assertEqual(response.status_code, status.HTTP_200_OK, response.data)
        self.assertEqual(len(response.data), 1)
        self.assert_credentials_hidden(response.data[0])
        self.assertEqual(response.data[0]['uuid'], self.settings['shared'].uuid.hex, response.data)

    def test_user_can_see_shared_and_own_settings(self):
        self.client.force_authenticate(user=self.users['owner'])

        response = self.client.get(factories.ServiceSettingsFactory.get_list_url())
        uuids_recieved = [d['uuid'] for d in response.data]
        uuids_expected = [self.settings[s].uuid.hex for s in ('shared', 'owned')]
        self.assertItemsEqual(uuids_recieved, uuids_expected, response.data)

    def test_admin_can_see_all_settings(self):
        self.client.force_authenticate(user=self.users['staff'])

        response = self.client.get(factories.ServiceSettingsFactory.get_list_url())
        uuids_recieved = [d['uuid'] for d in response.data]
        uuids_expected = [s.uuid.hex for s in self.settings.values()]
        self.assertItemsEqual(uuids_recieved, uuids_expected, uuids_recieved)

    def test_user_can_see_credentials_of_own_settings(self):
        self.client.force_authenticate(user=self.users['owner'])

        response = self.client.get(factories.ServiceSettingsFactory.get_url(self.settings['owned']))
        self.assert_credentials_visible(response.data)

    def test_user_cant_see_others_settings(self):
        self.client.force_authenticate(user=self.users['not_owner'])

        response = self.client.get(factories.ServiceSettingsFactory.get_url(self.settings['owned']))
        self.assertEqual(response.status_code, status.HTTP_404_NOT_FOUND)

    def test_admin_can_see_all_credentials(self):
        self.client.force_authenticate(user=self.users['staff'])

        response = self.client.get(factories.ServiceSettingsFactory.get_url(self.settings['owned']))
        self.assert_credentials_visible(response.data)

    def test_user_cant_see_shared_credentials(self):
        self.client.force_authenticate(user=self.users['owner'])

        response = self.client.get(factories.ServiceSettingsFactory.get_url(self.settings['shared']))
        self.assert_credentials_hidden(response.data)

    def assert_credentials_visible(self, data):
        for field in self.credentials:
            self.assertIn(field, data)

    def assert_credentials_hidden(self, data):
        for field in self.credentials:
            self.assertNotIn(field, data)


@ddt
class ServiceSettingUpdateTest(test.APITransactionTestCase):

    def setUp(self):
        self.fixture = fixtures.ServiceFixture()
        self.service_settings = self.fixture.service_settings
        self.service_settings.shared = True
        self.service_settings.save()
        self.url = factories.ServiceSettingsFactory.get_url(self.service_settings)

    def get_valid_payload(self):
        return {'name': 'test'}

    @data('staff')
    def test_user_can_update_service_settings_without_customer_if_he_has_permission(self, user):
        self.service_settings.customer = None
        self.service_settings.save()
        self.client.force_authenticate(getattr(self.fixture, user))
        payload = self.get_valid_payload()

        response = self.client.patch(self.url, data=payload)

        self.assertEqual(response.status_code, status.HTTP_200_OK)
        self.service_settings.refresh_from_db()
        self.assertEqual(self.service_settings.name, payload['name'])

    @data('owner', 'manager', 'admin')
    def test_user_cannot_update_service_settings_without_customer_if_he_has_no_permission(self, user):
        self.service_settings.customer = None
        self.service_settings.save()
        self.client.force_authenticate(getattr(self.fixture, user))
        payload = self.get_valid_payload()

        response = self.client.patch(self.url, data=payload)

        self.assertEqual(response.status_code, status.HTTP_403_FORBIDDEN)
        self.service_settings.refresh_from_db()
        self.assertNotEqual(self.service_settings.name, payload['name'])

    @data('staff', 'owner')
    def test_user_can_update_service_settings_with_customer_if_he_has_permission(self, user):
        self.client.force_authenticate(getattr(self.fixture, user))
        payload = self.get_valid_payload()

        response = self.client.patch(self.url, data=payload)

        self.assertEqual(response.status_code, status.HTTP_200_OK)
        self.service_settings.refresh_from_db()
        self.assertEqual(self.service_settings.name, payload['name'])

    @data('manager', 'admin')
    def test_user_cannot_update_service_settings_with_customer_if_he_has_no_permission(self, user):
        self.client.force_authenticate(getattr(self.fixture, user))
        payload = self.get_valid_payload()

        response = self.client.patch(self.url, data=payload)

        self.assertEqual(response.status_code, status.HTTP_403_FORBIDDEN)
        self.service_settings.refresh_from_db()
        self.assertNotEqual(self.service_settings.name, payload['name'])

    def test_user_cannot_change_settings_type(self):
        self.client.force_authenticate(user=self.fixture.owner)
        payload = {'name': 'Test backend', 'type': 2}

        response = self.client.patch(self.url, payload)

        self.assertEqual(response.status_code, status.HTTP_200_OK)
        self.service_settings.refresh_from_db()
        self.assertNotEqual(self.service_settings.type, payload['type'], response.data)

    def test_user_can_change_settings_password(self):
        self.client.force_authenticate(user=self.fixture.owner)
        payload = {'password': 'secret'}

        response = self.client.patch(self.url, data=payload)

        self.assertEqual(response.status_code, status.HTTP_200_OK)
        self.service_settings.refresh_from_db()
        self.assertEqual(self.service_settings.password, payload['password'], response.data)


@ddt
class ServiceSettingsUpdateCertifications(test.APITransactionTestCase):

    def setUp(self):
        self.fixture = fixtures.ServiceFixture()
        self.settings = self.fixture.service_settings
<<<<<<< HEAD
        self.associated_certification = factories.ServiceCertificationFactory()
        self.settings.certifications.add(self.associated_certification)
        self.new_certification = factories.ServiceCertificationFactory()
=======
        self.settings.shared = True
        self.settings.save()
        self.certification = factories.ServiceCertificationFactory()
>>>>>>> e3dac5c0
        self.url = factories.ServiceSettingsFactory.get_url(self.settings, 'update_certifications')

<<<<<<< HEAD
    @data('staff')
    def test_user_can_add_certifications(self, user):
=======
    @data('staff', 'owner')
    def test_user_can_update_certifications(self, user):
>>>>>>> e3dac5c0
        self.client.force_authenticate(getattr(self.fixture, user))
        certifications = [self.new_certification, self.associated_certification]
        payload = self._get_payload(*certifications)

        response = self.client.post(self.url, payload)

        self.assertEqual(response.status_code, status.HTTP_200_OK, response.data)
        self.settings.refresh_from_db()
        certification_pks = list(c.pk for c in certifications)
        self.assertEqual(self.settings.certifications.filter(pk__in=certification_pks).count(), len(certifications))

    @data('staff')
    def test_user_can_remove_certifications(self, user):
        self.client.force_authenticate(getattr(self.fixture, user))
        payload = self._get_payload(self.new_certification)

        response = self.client.post(self.url, payload)

        self.assertEqual(response.status_code, status.HTTP_200_OK, response.data)
        self.settings.refresh_from_db()
        self.assertTrue(self.settings.certifications.filter(pk=self.new_certification.pk).exists())
        self.assertFalse(self.settings.certifications.filter(pk=self.associated_certification.pk).exists())

<<<<<<< HEAD
    @data('owner', 'global_support')
    def test_user_can_not_update_certifications_if_settings_are_not_shared(self, user):
=======
    @data('manager', 'admin', 'global_support')
    def test_user_can_not_update_certifications_if_he_is_not_staff(self, user):
>>>>>>> e3dac5c0
        self.client.force_authenticate(getattr(self.fixture, user))
        payload = self._get_payload(self.associated_certification)

        response = self.client.post(self.url, payload)

        self.assertEqual(response.status_code, status.HTTP_403_FORBIDDEN)

    def test_owner_can_update_certifications_if_settings_are_shared(self):
        self.client.force_authenticate(self.fixture.owner)
        self.settings.shared = True
        self.settings.save()
        payload = self._get_payload(self.new_certification)

        response = self.client.post(self.url, payload)

        self.assertEqual(response.status_code, status.HTTP_200_OK, response.data)
        self.settings.refresh_from_db()
        self.assertTrue(self.settings.certifications.filter(pk=self.new_certification.pk).exists())
        self.assertFalse(self.settings.certifications.filter(pk=self.associated_certification.pk).exists())

    def _get_payload(self, *certifications):
        certification_urls = list(factories.ServiceCertificationFactory.get_url(c) for c in certifications)
        return {
            'certifications': certification_urls
        }<|MERGE_RESOLUTION|>--- conflicted
+++ resolved
@@ -178,24 +178,15 @@
     def setUp(self):
         self.fixture = fixtures.ServiceFixture()
         self.settings = self.fixture.service_settings
-<<<<<<< HEAD
+        self.settings.shared = True
+        self.settings.save()
         self.associated_certification = factories.ServiceCertificationFactory()
         self.settings.certifications.add(self.associated_certification)
         self.new_certification = factories.ServiceCertificationFactory()
-=======
-        self.settings.shared = True
-        self.settings.save()
-        self.certification = factories.ServiceCertificationFactory()
->>>>>>> e3dac5c0
         self.url = factories.ServiceSettingsFactory.get_url(self.settings, 'update_certifications')
 
-<<<<<<< HEAD
-    @data('staff')
-    def test_user_can_add_certifications(self, user):
-=======
     @data('staff', 'owner')
     def test_user_can_update_certifications(self, user):
->>>>>>> e3dac5c0
         self.client.force_authenticate(getattr(self.fixture, user))
         certifications = [self.new_certification, self.associated_certification]
         payload = self._get_payload(*certifications)
@@ -219,13 +210,8 @@
         self.assertTrue(self.settings.certifications.filter(pk=self.new_certification.pk).exists())
         self.assertFalse(self.settings.certifications.filter(pk=self.associated_certification.pk).exists())
 
-<<<<<<< HEAD
-    @data('owner', 'global_support')
-    def test_user_can_not_update_certifications_if_settings_are_not_shared(self, user):
-=======
     @data('manager', 'admin', 'global_support')
     def test_user_can_not_update_certifications_if_he_is_not_staff(self, user):
->>>>>>> e3dac5c0
         self.client.force_authenticate(getattr(self.fixture, user))
         payload = self._get_payload(self.associated_certification)
 
