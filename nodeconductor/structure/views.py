--- conflicted
+++ resolved
@@ -293,6 +293,7 @@
 
         return queryset
 
+
 # TODO: cover filtering/ordering with tests
 class ProjectPermissionFilter(django_filters.FilterSet):
     project = django_filters.CharFilter(
@@ -350,7 +351,7 @@
         if project.customer.has_user(user, CustomerRole.OWNER):
             return True
 
-        for project_group in project.project_groups.all():
+        for project_group in project.project_groups.iterator():
             if project_group.has_user(user, ProjectGroupRole.MANAGER):
                 return True
 
@@ -426,7 +427,6 @@
         return Response(status=status.HTTP_204_NO_CONTENT)
 
 
-<<<<<<< HEAD
 class ProjectGroupPermissionFilter(django_filters.FilterSet):
     project_group = django_filters.CharFilter(
         name='group__projectgrouprole__project_group__uuid',
@@ -461,12 +461,7 @@
         ]
 
 
-class ProjectGroupPermissionViewSet(rf_mixins.CreateModelMixin,
-                                    rf_mixins.RetrieveModelMixin,
-                                    rf_mixins.DestroyModelMixin,
-=======
 class ProjectGroupPermissionViewSet(rf_mixins.RetrieveModelMixin,
->>>>>>> 9f585ce2
                                     mixins.ListModelMixin,
                                     rf_viewsets.GenericViewSet):
     queryset = User.groups.through.objects.all()
@@ -502,11 +497,9 @@
 
     def can_save(self, user_group):
         user = self.request.user
-<<<<<<< HEAD
         if user.is_staff:
             return
 
-=======
         project_group = user_group.group.projectgrouprole.project_group
 
         if project_group.has_user(user, ProjectGroupRole.MANAGER):
@@ -567,20 +560,10 @@
         self.pre_delete(obj)
 
         user = obj.user
->>>>>>> 9f585ce2
         project_group = obj.group.projectgrouprole.project_group
         role = obj.group.projectgrouprole.role_type
 
         project_group.remove_user(user, role)
-
-<<<<<<< HEAD
-        is_group_manager = project_group.roles.filter(
-            permission_group__user=user, role_type=ProjectGroupRole.MANAGER).exists()
-        if is_group_manager:
-            return
-=======
-        self.post_delete(obj)
->>>>>>> 9f585ce2
 
         return Response(status=status.HTTP_204_NO_CONTENT)
 
