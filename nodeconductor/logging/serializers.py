--- conflicted
+++ resolved
@@ -48,12 +48,7 @@
         model = models.BaseHook
 
         fields = (
-<<<<<<< HEAD
             'url', 'is_active', 'author_uuid', 'event_types', 'created', 'modified'
-=======
-            'url', 'is_active', 'author_uuid', 'event_types',
-            'last_published', 'created', 'modified',
->>>>>>> 10f2633a
         )
 
         extra_kwargs = {
@@ -85,4 +80,4 @@
 
     class Meta(BaseHookSerializer.Meta):
         model = models.EmailHook
-        fields = BaseHookSerializer.Meta.fields + ('email', )+        fields = BaseHookSerializer.Meta.fields + ('email', )
