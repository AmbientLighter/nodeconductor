from __future__ import unicode_literals

<<<<<<< HEAD
from django.contrib.contenttypes.models import ContentType
from django.db.models import Q
from rest_framework import generics, response, settings, viewsets, permissions, filters, serializers as rf_serializers
=======
from rest_framework import generics, response, settings, viewsets, permissions, mixins, status, decorators
>>>>>>> 4a4abb21

from nodeconductor.core import utils as core_utils
from nodeconductor.logging import elasticsearch_client, models, serializers


class EventListView(generics.GenericAPIView):

    ADDITIONAL_SEARCH_FIELDS = ['user_uuid', 'customer_uuid', 'project_uuid', 'project_group_uuid']

    def get_queryset(self, request):
        return elasticsearch_client.ElasticsearchResultList(request.user)

    def filter(self, request):
        search_text = request.query_params.get(settings.api_settings.SEARCH_PARAM)
        event_types = request.query_params.getlist('event_type')
        search_kwargs = {field: request.query_params.get(field)
                         for field in self.ADDITIONAL_SEARCH_FIELDS if field in request.query_params}
        self.queryset = self.queryset.filter(
            event_types=event_types,
            search_text=search_text,
            **search_kwargs)

    def order(self, request):
        order_by = request.query_params.get('o', '-@timestamp')
        self.queryset = self.queryset.order_by(order_by)

    def list(self, request, *args, **kwargs):
        self.queryset = self.get_queryset(request)
        self.filter(request)
        self.order(request)

        page = self.paginate_queryset(self.queryset)
        if page is not None:
            return self.get_paginated_response(page)
        return response.Response(self.queryset)

    def get(self, request, *args, **kwargs):
        return self.list(request, *args, **kwargs)


<<<<<<< HEAD
class AlertFilter(filters.BaseFilterBackend):
    """  """

    def filter_queryset(self, request, queryset, view):
        # TODO: get rid of circular dependency between iaas, structure and logging.
        from nodeconductor.iaas import serializers as iaas_serializers, models as iaas_models
        from nodeconductor.structure import models as structure_models

        aggregate_serializer = iaas_serializers.StatsAggregateSerializer(data=request.query_params)
        aggregate_serializer.is_valid(raise_exception=True)

        projects_ids = aggregate_serializer.get_projects(request.user).values_list('id', flat=True)
        instances_ids = aggregate_serializer.get_instances(request.user).values_list('id', flat=True)
        memebersips_ids = aggregate_serializer.get_memberships(request.user).values_list('id', flat=True)

        aggregate_query = Q(
            content_type=ContentType.objects.get_for_model(structure_models.Project),
            object_id__in=projects_ids
        )
        aggregate_query |= Q(
            content_type=ContentType.objects.get_for_model(iaas_models.Instance),
            object_id__in=instances_ids
        )
        aggregate_query |= Q(
            content_type=ContentType.objects.get_for_model(iaas_models.CloudProjectMembership),
            object_id__in=memebersips_ids
        )
        queryset = queryset.filter(aggregate_query)

        if 'scope' in request.query_params:
            scope_serializer = serializers.ScopeSerializer(data=request.query_params)
            scope_serializer.is_valid(raise_exception=True)
            scope = scope_serializer.validated_data['scope']
            ct = ContentType.objects.get_for_model(scope)
            queryset = queryset.filter(content_type=ct, object_id=scope.id)

        if 'scope_type' in request.query_params:
            scope_type_serializer = serializers.ScopeTypeSerializer(data=request.query_params)
            scope_type_serializer.is_valid(raise_exception=True)
            scope_type = scope_type_serializer.validated_data['scope_type']
            ct = ContentType.objects.get_for_model(scope_type)
            queryset = queryset.filter(content_type=ct)

        if 'opened' in request.query_params:
            queryset = queryset.filter(closed__isnull=True)

        if 'severity' in request.query_params:
            severity_codes = {v: k for k, v in models.Alert.SeverityChoices.CHOICES}
            severities = [
                severity_codes.get(severity_name) for severity_name in request.query_params.getlist('severity')]
            queryset = queryset.filter(severity__in=severities)

        if 'alert_type' in request.query_params:
            queryset = queryset.filter(alert_type__in=request.query_params.getlist('alert_type'))

        time_search_parameters_map = {
            'closed_from': 'closed__gte',
            'closed_to': 'closed__lt',
            'created_from': 'created__gte',
            'created_to': 'created__lt',
        }

        for parameter, filter_field in time_search_parameters_map.items():
            if parameter in request.query_params:
                try:
                    queryset = queryset.filter(
                        **{filter_field: core_utils.timestamp_to_datetime(int(request.query_params[parameter]))})
                except ValueError:
                    raise rf_serializers.ValidationError(
                        'Parameter {} is not valid. (It has to be valid timestamp)'.format(parameter))

        return queryset


class AlertViewSet(viewsets.ReadOnlyModelViewSet):
=======
class AlertViewSet(mixins.CreateModelMixin,
                   viewsets.ReadOnlyModelViewSet):
>>>>>>> 4a4abb21

    queryset = models.Alert.objects.all()
    serializer_class = serializers.AlertSerializer
    lookup_field = 'uuid'
    permission_classes = (permissions.IsAuthenticated,)
    filter_backends = (AlertFilter,)

    def get_queryset(self):
        return models.Alert.objects.filtered_for_user(self.request.user)

    @decorators.detail_route(methods=['post'])
    def close(self, request, *args, **kwargs):
        alert = self.get_object()
        alert.close()
        return response.Response(status=status.HTTP_204_NO_CONTENT)<|MERGE_RESOLUTION|>--- conflicted
+++ resolved
@@ -1,12 +1,9 @@
 from __future__ import unicode_literals
 
-<<<<<<< HEAD
 from django.contrib.contenttypes.models import ContentType
 from django.db.models import Q
-from rest_framework import generics, response, settings, viewsets, permissions, filters, serializers as rf_serializers
-=======
-from rest_framework import generics, response, settings, viewsets, permissions, mixins, status, decorators
->>>>>>> 4a4abb21
+from rest_framework import generics, response, settings, viewsets, permissions, filters, status, decorators, mixins
+from rest_framework.serializers import ValidationError
 
 from nodeconductor.core import utils as core_utils
 from nodeconductor.logging import elasticsearch_client, models, serializers
@@ -47,7 +44,6 @@
         return self.list(request, *args, **kwargs)
 
 
-<<<<<<< HEAD
 class AlertFilter(filters.BaseFilterBackend):
     """  """
 
@@ -116,17 +112,18 @@
                     queryset = queryset.filter(
                         **{filter_field: core_utils.timestamp_to_datetime(int(request.query_params[parameter]))})
                 except ValueError:
-                    raise rf_serializers.ValidationError(
+                    raise ValidationError(
                         'Parameter {} is not valid. (It has to be valid timestamp)'.format(parameter))
+
+        if ('o' in request.query_params and
+                (request.query_params['o'] == 'severity' or request.query_params['o'] == '-severity')):
+            queryset = queryset.order_by(request.query_params['o'])
 
         return queryset
 
 
-class AlertViewSet(viewsets.ReadOnlyModelViewSet):
-=======
 class AlertViewSet(mixins.CreateModelMixin,
                    viewsets.ReadOnlyModelViewSet):
->>>>>>> 4a4abb21
 
     queryset = models.Alert.objects.all()
     serializer_class = serializers.AlertSerializer
@@ -141,4 +138,5 @@
     def close(self, request, *args, **kwargs):
         alert = self.get_object()
         alert.close()
+
         return response.Response(status=status.HTTP_204_NO_CONTENT)