import logging

from celery import shared_task
from django.conf import settings
from django.utils import timezone

from nodeconductor.logging.loggers import alert_logger, event_logger
from nodeconductor.logging.models import BaseHook, Alert, AlertThresholdMixin


logger = logging.getLogger(__name__)


@shared_task(name='nodeconductor.logging.process_event')
def process_event(event):
    for hook in BaseHook.get_active_hooks():
        if check_event(event, hook):
            hook.process(event)


def check_event(event, hook):
    # Check that event matches with hook
    if event['type'] not in hook.all_event_types:
        return False
    for key, uuids in event_logger.get_permitted_objects_uuids(hook.user).items():
        if key in event['context'] and event['context'][key] in uuids:
            return True
    return False


@shared_task(name='nodeconductor.logging.close_alerts_without_scope')
def close_alerts_without_scope():
    for alert in Alert.objects.filter(closed__isnull=True).iterator():
        if alert.scope is None:
            logger.error('Alert without scope was not closed. Alert id: %s.', alert.id)
            alert.close()


@shared_task(name='nodeconductor.logging.alerts_cleanup')
def alerts_cleanup():
    timespan = settings.NODECONDUCTOR.get('CLOSED_ALERTS_LIFETIME')
    if timespan:
<<<<<<< HEAD
        Alert.objects.filter(is_closed=True, closed__lte=datetime.now() - timespan).delete()


@shared_task(name='nodeconductor.logging.check_threshold')
def check_threshold():
    for model in AlertThresholdMixin.get_all_models():
        for obj in model.get_checkable_objects().filter(threshold__gt=0).iterator():
            if obj.is_over_threshold():
                alert_logger.threshold.warning(
                    'Threshold for {scope_name} is exceeded.',
                    scope=obj.scope,
                    alert_type='threshold_exceeded',
                    alert_context={
                        'object': obj
                    })
            else:
                alert_logger.threshold.close(
                    scope=obj.scope,
                    alert_type='threshold_exceeded')
=======
        Alert.objects.filter(is_closed=True, closed__lte=timezone.now() - timespan).delete()
>>>>>>> edbf1346
<|MERGE_RESOLUTION|>--- conflicted
+++ resolved
@@ -40,8 +40,7 @@
 def alerts_cleanup():
     timespan = settings.NODECONDUCTOR.get('CLOSED_ALERTS_LIFETIME')
     if timespan:
-<<<<<<< HEAD
-        Alert.objects.filter(is_closed=True, closed__lte=datetime.now() - timespan).delete()
+        Alert.objects.filter(is_closed=True, closed__lte=timezone.now() - timespan).delete()
 
 
 @shared_task(name='nodeconductor.logging.check_threshold')
@@ -59,7 +58,4 @@
             else:
                 alert_logger.threshold.close(
                     scope=obj.scope,
-                    alert_type='threshold_exceeded')
-=======
-        Alert.objects.filter(is_closed=True, closed__lte=timezone.now() - timespan).delete()
->>>>>>> edbf1346
+                    alert_type='threshold_exceeded')