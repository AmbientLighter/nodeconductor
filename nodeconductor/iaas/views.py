from __future__ import unicode_literals

import logging
import time

from django.db import models as django_models
from django.http import Http404
import django_filters
from django_fsm import TransitionNotAllowed
from rest_framework import filters as rf_filter
from rest_framework import mixins
from rest_framework import permissions, status
from rest_framework import viewsets, views
from rest_framework.exceptions import PermissionDenied
from rest_framework.response import Response
from rest_framework_extensions.decorators import action, link

from nodeconductor.cloud.models import Cloud, Flavor
from nodeconductor.core import mixins as core_mixins
from nodeconductor.core import models as core_models
from nodeconductor.core import viewsets as core_viewsets
from nodeconductor.iaas import models
from nodeconductor.iaas import serializers
from nodeconductor.structure import filters
from nodeconductor.structure.filters import filter_queryset_for_user
from nodeconductor.structure.models import ProjectRole, Project, Customer, ProjectGroup, ResourceQuota


logger = logging.getLogger(__name__)


class InstanceFilter(django_filters.FilterSet):
    project_group = django_filters.CharFilter(
        name='project__project_groups__name',
        distinct=True,
        lookup_type='icontains',
    )
    project = django_filters.CharFilter(
        name='project__name',
        distinct=True,
        lookup_type='icontains',
    )

    customer_name = django_filters.CharFilter(
        name='project__customer__name',
        distinct=True,
        lookup_type='icontains',
    )

    template_name = django_filters.CharFilter(
        name='template__name',
        lookup_type='icontains',
    )

    hostname = django_filters.CharFilter(lookup_type='icontains')
    state = django_filters.CharFilter()

    class Meta(object):
        model = models.Instance
        fields = [
            'hostname',
            'customer_name',
            'state',
            'project',
            'project_group',
            'template_name'
        ]
        order_by = [
            'hostname',
            '-hostname',
            'state',
            '-state',
            'project__customer__name',
            '-project__customer__name',
            'project__name',
            '-project__name',
            'project__project_groups__name',
            '-project__project_groups__name',
            'template__name',
            '-template__name',
        ]


class InstanceViewSet(mixins.CreateModelMixin,
                      mixins.RetrieveModelMixin,
                      core_mixins.ListModelMixin,
                      core_mixins.UpdateOnlyModelMixin,
                      viewsets.GenericViewSet):
    """List of VM instances that are accessible by this user.
    http://nodeconductor.readthedocs.org/en/latest/api/api.html#vm-instance-management
    """

    queryset = models.Instance.objects.all()
    serializer_class = serializers.InstanceSerializer
    lookup_field = 'uuid'
    filter_backends = (filters.GenericRoleFilter, rf_filter.DjangoFilterBackend)
    permission_classes = (permissions.IsAuthenticated, permissions.DjangoObjectPermissions)
    filter_class = InstanceFilter

    def get_serializer_class(self):
        if self.request.method in ('POST', 'PUT', 'PATCH'):
            return serializers.InstanceCreateSerializer

        return super(InstanceViewSet, self).get_serializer_class()

    def get_serializer_context(self):
        """
        Extra context provided to the serializer class.
        """
        context = super(InstanceViewSet, self).get_serializer_context()
        context['user'] = self.request.user
        return context

    def get_queryset(self):
        queryset = super(InstanceViewSet, self).get_queryset()
        queryset = queryset.exclude(state=models.Instance.States.DELETED)
        return queryset

    def change_flavor(self, instance, flavor_uuid):
        new_flavor = filter_queryset_for_user(Flavor.objects.all(), self.request.user).filter(uuid=flavor_uuid)

        if not new_flavor.exists():
            return Response({'status': "No flavor with uuid %s" % flavor_uuid}, status=status.HTTP_400_BAD_REQUEST)

        instance_cloud = instance.flavor.cloud
        if new_flavor.first().cloud == instance_cloud:
            return self._schedule_transition(self.request, instance.uuid, 'resize', new_flavor=flavor_uuid)

        return Response({'status': "New flavor is not within the same cloud"},
                        status=status.HTTP_400_BAD_REQUEST)

    def resize_disk(self, instance, new_size):
        # TODO: Move to the background task
        is_admin = instance.project.roles.filter(permission_group__user=self.request.user,
                                                 role_type=ProjectRole.ADMINISTRATOR).exists()
        if not is_admin:
            raise PermissionDenied()

        try:
            new_size = int(new_size)

            if new_size < 0:
                raise ValueError
        except ValueError:
            return Response({'status': "Disk size should be positive integer"},
                            status=status.HTTP_400_BAD_REQUEST)

        old_size = instance.flavor.disk
        instance.flavor.disk = new_size
        instance.flavor.save()

        return Response({'status': "Disk was successfully resized from %s MiB to %s MiB"
                                   % (old_size, new_size)}, status=status.HTTP_200_OK)

    def _schedule_transition(self, request, uuid, operation, **kwargs):
        instance = self.get_object()

        is_admin = instance.project.has_user(request.user, ProjectRole.ADMINISTRATOR)

        if not is_admin:
            raise PermissionDenied()

        # Importing here to avoid circular imports
        from nodeconductor.core.tasks import set_state, StateChangeError
        from nodeconductor.iaas import tasks

        supported_operations = {
            # code: (scheduled_celery_task, instance_marker_state)
            'start': ('schedule_starting', tasks.schedule_starting),
            'stop': ('schedule_stopping', tasks.schedule_stopping),
            'destroy': ('schedule_deletion', tasks.schedule_deleting),
            'resize': ('schedule_resizing', tasks.schedule_resizing),
        }

        # logger.info('Scheduling %s of an instance with uuid %s', operation, uuid)
        change_instance_state, processing_task = supported_operations[operation]

        try:
            set_state(models.Instance, uuid, change_instance_state)
            processing_task.delay(uuid, **kwargs)
        except StateChangeError:
            return Response({'status': 'Performing %s operation from instance state \'%s\' is not allowed'
                                       % (operation, instance.get_state_display())},
                            status=status.HTTP_409_CONFLICT)

        return Response({'status': '%s was scheduled' % operation})

    @action()
    def stop(self, request, uuid=None):
        return self._schedule_transition(request, uuid, 'stop')

    @action()
    def start(self, request, uuid=None):
        return self._schedule_transition(request, uuid, 'start')

    def destroy(self, request, uuid=None):
        return self._schedule_transition(request, uuid, 'destroy')

    @action()
    def resize(self, request, uuid=None):
        try:
            instance = models.Instance.objects.get(uuid=uuid)
        except models.Instance.DoesNotExist:
            raise Http404()

        if 'flavor' in request.DATA:
            return self.change_flavor(instance, self.request.DATA['flavor'])
        elif 'disk_size' in request.DATA:
            return self.resize_disk(instance, self.request.DATA['disk_size'])

        return Response(status=status.HTTP_400_BAD_REQUEST)

    @link()
    def usage(self, request, uuid):
<<<<<<< HEAD
        instance = self._get_instance_or_404(request, uuid)

        hour = 60 * 60
        data = {
            'start_timestamp': request.QUERY_PARAMS.get('from', time.time() - hour),
            'end_timestamp': request.QUERY_PARAMS.get('to', time.time()),
            'segments_count': request.QUERY_PARAMS.get('datapoints', 6),
            'item': request.QUERY_PARAMS.get('item'),
        }
=======
        zabbix_db_client = ZabbixDBClient()
        if 'item' not in request.QUERY_PARAMS:
            return Response({'status': "GET parameter 'item' have to be defined"}, status=status.HTTP_400_BAD_REQUEST)

        item = request.QUERY_PARAMS['item']
        if item not in zabbix_db_client.items:
            return Response(
                {'status': "GET parameter 'item' have to from list: %s" % zabbix_db_client.items.keys()},
                status=status.HTTP_400_BAD_REQUEST)

        hour = 60 * 60
        start_timestamp = int(request.QUERY_PARAMS.get('from', time.time() - hour))
        end_timestamp = int(request.QUERY_PARAMS.get('to', time.time()))
        segments_count = int(request.QUERY_PARAMS.get('datapoints', 6))
        instance = self.get_object()
>>>>>>> 7d7c5d58

        serializer = serializers.UsageStatsSerializer(data=data)
        if not serializer.is_valid():
            return Response(serializer.errors, status=status.HTTP_400_BAD_REQUEST)

        stats = serializer.get_stats([instance])
        return Response(stats, status=status.HTTP_200_OK)


class TemplateViewSet(core_viewsets.ModelViewSet):
    """
    List of VM templates that are accessible by this user.

    http://nodeconductor.readthedocs.org/en/latest/api/api.html#templates
    """

    queryset = models.Template.objects.all()
    serializer_class = serializers.TemplateSerializer
    permission_classes = (permissions.IsAuthenticated, permissions.DjangoObjectPermissions)
    lookup_field = 'uuid'

    def get_serializer_class(self):
        if self.request.method in ('POST', 'PUT', 'PATCH'):
            return serializers.TemplateCreateSerializer

        return super(TemplateViewSet, self).get_serializer_class()

    def get_queryset(self):
        queryset = super(TemplateViewSet, self).get_queryset()

        user = self.request.user

        if not user.is_staff:
            queryset = queryset.exclude(is_active=False)

        if self.request.method == 'GET':
            cloud_uuid = self.request.QUERY_PARAMS.get('cloud')
            if cloud_uuid is not None:
                cloud_queryset = filter_queryset_for_user(
                    Cloud.objects.all(), user)

                try:
                    cloud = cloud_queryset.get(uuid=cloud_uuid)
                except Cloud.DoesNotExist:
                    return queryset.none()

                queryset = queryset.filter(images__cloud=cloud)

        return queryset


class SshKeyFilter(django_filters.FilterSet):
    uuid = django_filters.CharFilter()
    user_uuid = django_filters.CharFilter(
        name='user__uuid'
    )
    name = django_filters.CharFilter(lookup_type='icontains')

    class Meta(object):
        model = core_models.SshPublicKey
        fields = [
            'name',
            'fingerprint',
            'uuid',
            'user_uuid'
        ]
        order_by = [
            'name',
            '-name',
        ]


class SshKeyViewSet(core_viewsets.ModelViewSet):
    """
    List of SSH public keys that are accessible by this user.

    http://nodeconductor.readthedocs.org/en/latest/api/api.html#key-management
    """

    queryset = core_models.SshPublicKey.objects.all()
    serializer_class = serializers.SshKeySerializer
    lookup_field = 'uuid'
    filter_backends = (rf_filter.DjangoFilterBackend,)
    filter_class = SshKeyFilter

    def pre_save(self, key):
        key.user = self.request.user

    def get_queryset(self):
        queryset = super(SshKeyViewSet, self).get_queryset()
        user = self.request.user

        if user.is_staff:
            return queryset

        return queryset.filter(user=user)


class PurchaseViewSet(core_viewsets.ReadOnlyModelViewSet):
    queryset = models.Purchase.objects.all()
    serializer_class = serializers.PurchaseSerializer
    lookup_field = 'uuid'
    filter_backends = (filters.GenericRoleFilter,)


class TemplateLicenseViewSet(core_viewsets.ModelViewSet):
    """List of template licenses that are accessible by this user.

    http://nodeconductor.readthedocs.org/en/latest/api/api.html#template-licenses
    """
    queryset = models.TemplateLicense.objects.all()
    serializer_class = serializers.TemplateLicenseSerializer
    permission_classes = (permissions.IsAuthenticated, permissions.DjangoObjectPermissions)
    lookup_field = 'uuid'

    def get_queryset(self):
        if not self.request.user.is_staff:
            raise Http404()
        queryset = super(TemplateLicenseViewSet, self).get_queryset()
        if 'customer' in self.request.QUERY_PARAMS:
            customer_uuid = self.request.QUERY_PARAMS['customer']
            queryset = queryset.filter(templates__images__cloud__customer__uuid=customer_uuid)
        return queryset

    def _filter_queryset(self, queryset):
        if 'customer' in self.request.QUERY_PARAMS:
            customer_uuid = self.request.QUERY_PARAMS['customer']
            queryset = queryset.filter(template_license__templates__images__cloud__customer__uuid=customer_uuid)
        if 'name' in self.request.QUERY_PARAMS:
            queryset = queryset.filter(template_license__name=self.request.QUERY_PARAMS['name'])
        if 'type' in self.request.QUERY_PARAMS:
            queryset = queryset.filter(template_license__license_type=self.request.QUERY_PARAMS['type'])
        return queryset

    @link(is_for_list=True)
    def stats(self, request):
        queryset = filters.filter_queryset_for_user(models.InstanceLicense.objects.all(), request.user)
        queryset = self._filter_queryset(queryset)

        aggregate_parameters = self.request.QUERY_PARAMS.getlist('aggregate', [])
        aggregate_paramenter_to_field_map = {
            'project': ['instance__project__uuid', 'instance__project__name'],
            'project_group': ['instance__project__project_groups__uuid', 'instance__project__project_groups__name'],
            'type': ['template_license__license_type'],
            'name': ['template_license__name'],
        }

        aggregate_fields = []
        for aggregate_parameter in aggregate_parameters:
            if aggregate_parameter not in aggregate_paramenter_to_field_map:
                return Response('Licenses statistics can not be aggregated by %s' % aggregate_parameter,
                                status=status.HTTP_400_BAD_REQUEST)
            aggregate_fields += aggregate_paramenter_to_field_map[aggregate_parameter]

        queryset = queryset.values(*aggregate_fields).annotate(count=django_models.Count('id', distinct=True))
        # This hack can be removed when https://code.djangoproject.com/ticket/16735 will be closed
        # Replace databases paths by normal names. Ex: instance__project__uuid is replaced by project_uuid
        name_replace_map = {
            'instance__project__uuid': 'project_uuid',
            'instance__project__name': 'project_name',
            'instance__project__project_groups__uuid': 'project_group_uuid',
            'instance__project__project_groups__name': 'project_group_name',
            'template_license__license_type': 'type',
            'template_license__name': 'name'
        }
        for d in queryset:
            for db_name, output_name in name_replace_map.iteritems():
                if db_name in d:
                    d[output_name] = d[db_name]
                    del d[db_name]

        return Response(queryset)


class ServiceFilter(django_filters.FilterSet):
    project_groups = django_filters.CharFilter(
        name='project__project_groups__name',
        distinct=True,
        lookup_type='icontains',
    )
    project_name = django_filters.CharFilter(
        name='project__name',
        distinct=True,
        lookup_type='icontains',
    )

    name = django_filters.CharFilter(name='hostname', lookup_type='icontains')
    agreed_sla = django_filters.NumberFilter()
    actual_sla = django_filters.NumberFilter()

    class Meta(object):
        model = models.Instance
        fields = [
            'project_name',
            'name',
            'project_groups',
        ]


# XXX: This view has to be rewritten or removed after haystack implementation
class ServiceViewSet(core_viewsets.ReadOnlyModelViewSet):
    queryset = models.Instance.objects.all()
    serializer_class = serializers.ServiceSerializer
    lookup_field = 'uuid'
    filter_backends = (filters.GenericRoleFilter, rf_filter.DjangoFilterBackend)
    filter_class = ServiceFilter


class ResourceStatsView(views.APIView):

    def _check_user(self, request):
        if not request.user.is_staff:
            raise PermissionDenied()

    def _get_quotas_stats(self, clouds):
        quotas_list = ResourceQuota.objects.filter(project_quota__clouds__in=clouds).values('vcpu', 'ram', 'storage')
        return {
            'vcpu_quota': sum([q['vcpu'] for q in quotas_list]),
            'ram_quota': sum([q['ram'] for q in quotas_list]),
            'storage_quota': sum([q['storage'] for q in quotas_list]),
        }

    def get(self, request, format=None):
        self._check_user(request)
        if not 'auth_url' in request.QUERY_PARAMS:
            return Response('GET parameter "auth_url" have to be defined', status=status.HTTP_400_BAD_REQUEST)
        auth_url = request.QUERY_PARAMS['auth_url']

        try:
            clouds = Cloud.objects.filter(auth_url=auth_url)
            cloud_backend = clouds[0].get_backend()
        except IndexError:
            return Response('No clouds with auth url: %s' % auth_url, status=status.HTTP_400_BAD_REQUEST)

        stats = cloud_backend.get_resource_stats(auth_url)
        quotas_stats = self._get_quotas_stats(clouds)
        stats.update(quotas_stats)

        return Response(stats, status=status.HTTP_200_OK)


class CustomerStatsView(views.APIView):

    def get(self, request, format=None):
        customer_statistics = []
        customer_queryset = filter_queryset_for_user(Customer.objects.all(), request.user)
        for customer in customer_queryset:
            projects_count = filter_queryset_for_user(Project.objects.filter(customer=customer), request.user).count()
            project_groups_count = filter_queryset_for_user(
                ProjectGroup.objects.filter(customer=customer), request.user).count()
            instances_count = filter_queryset_for_user(
                models.Instance.objects.filter(project__customer=customer), request.user).count()
            customer_statistics.append({
                'name': customer.name, 'projects': projects_count,
                'project_groups': project_groups_count, 'instances': instances_count
            })

        return Response(customer_statistics, status=status.HTTP_200_OK)


class UsageStatsView(views.APIView):

    aggregate_models = {
        'customer': {'model': Customer, 'path': models.Instance.Permissions.customer_path},
        'project_group': {'model': ProjectGroup, 'path': models.Instance.Permissions.project_group_path},
        'project': {'model': Project, 'path': models.Instance.Permissions.project_path},
    }

    def _get_aggregate_queryset(self, request, aggregate_model_name):
        model = self.aggregate_models[aggregate_model_name]['model']
        return filter_queryset_for_user(model.objects.all(), request.user)

    def _get_aggregate_filter(self, aggregate_model_name, obj):
        path = self.aggregate_models[aggregate_model_name]['path']
        return {path: obj}

    def get(self, request, format=None):
        usage_stats = []

        aggregate_model_name = request.QUERY_PARAMS.get('aggregate', 'customer')
        if aggregate_model_name not in self.aggregate_models.keys():
            return Response(
                'Get parameter "aggregate" can take only this values: ' % ', '.join(self.aggregate_models.keys()),
                status=status.HTTP_400_BAD_REQUEST)

        for aggregate_object in self._get_aggregate_queryset(request, aggregate_model_name):
            instances = models.Instance.objects.filter(
                **self._get_aggregate_filter(aggregate_model_name, aggregate_object))
            if instances:
                hour = 60 * 60
                data = {
                    'start_timestamp': request.QUERY_PARAMS.get('from', time.time() - hour),
                    'end_timestamp': request.QUERY_PARAMS.get('to', time.time()),
                    'segments_count': request.QUERY_PARAMS.get('datapoints', 6),
                    'item': request.QUERY_PARAMS.get('item'),
                }

                serializer = serializers.UsageStatsSerializer(data=data)
                if not serializer.is_valid():
                    return Response(serializer.errors, status=status.HTTP_400_BAD_REQUEST)

                stats = serializer.get_stats(instances)
                usage_stats.append({'name': aggregate_object.name, 'datapoints': stats})
            else:
                usage_stats.append({'name': aggregate_object.name, 'datapoints': []})
        return Response(usage_stats, status=status.HTTP_200_OK)<|MERGE_RESOLUTION|>--- conflicted
+++ resolved
@@ -212,8 +212,7 @@
 
     @link()
     def usage(self, request, uuid):
-<<<<<<< HEAD
-        instance = self._get_instance_or_404(request, uuid)
+        instance = self.get_object()
 
         hour = 60 * 60
         data = {
@@ -222,23 +221,6 @@
             'segments_count': request.QUERY_PARAMS.get('datapoints', 6),
             'item': request.QUERY_PARAMS.get('item'),
         }
-=======
-        zabbix_db_client = ZabbixDBClient()
-        if 'item' not in request.QUERY_PARAMS:
-            return Response({'status': "GET parameter 'item' have to be defined"}, status=status.HTTP_400_BAD_REQUEST)
-
-        item = request.QUERY_PARAMS['item']
-        if item not in zabbix_db_client.items:
-            return Response(
-                {'status': "GET parameter 'item' have to from list: %s" % zabbix_db_client.items.keys()},
-                status=status.HTTP_400_BAD_REQUEST)
-
-        hour = 60 * 60
-        start_timestamp = int(request.QUERY_PARAMS.get('from', time.time() - hour))
-        end_timestamp = int(request.QUERY_PARAMS.get('to', time.time()))
-        segments_count = int(request.QUERY_PARAMS.get('datapoints', 6))
-        instance = self.get_object()
->>>>>>> 7d7c5d58
 
         serializer = serializers.UsageStatsSerializer(data=data)
         if not serializer.is_valid():
