--- conflicted
+++ resolved
@@ -624,10 +624,7 @@
             'customer': [
                 'instance__cloud_project_membership__project__customer__uuid',
                 'instance__cloud_project_membership__project__customer__name',
-<<<<<<< HEAD
-=======
                 'instance__cloud_project_membership__project__customer__abbreviation',
->>>>>>> f65c1354
             ],
             'type': ['template_license__license_type'],
             'name': ['template_license__name'],
@@ -650,10 +647,7 @@
             'instance__cloud_project_membership__project__project_groups__name': 'project_group_name',
             'instance__cloud_project_membership__project__customer__uuid': 'customer_uuid',
             'instance__cloud_project_membership__project__customer__name': 'customer_name',
-<<<<<<< HEAD
-=======
             'instance__cloud_project_membership__project__customer__abbreviation': 'customer_abbreviation',
->>>>>>> f65c1354
             'template_license__license_type': 'type',
             'template_license__name': 'name',
         }
