from __future__ import unicode_literals

import functools
import datetime
import logging
import time

from django.db import models as django_models
from django.db import transaction, IntegrityError
from django.http import Http404
from django.shortcuts import get_object_or_404
from django_fsm import TransitionNotAllowed
import django_filters
from rest_framework import exceptions
from rest_framework import filters
from rest_framework import mixins
from rest_framework import permissions, status
from rest_framework import serializers as rf_serializers
from rest_framework import viewsets, views
from rest_framework.response import Response
from rest_framework.decorators import detail_route, list_route

from nodeconductor.core import mixins as core_mixins
from nodeconductor.core import models as core_models
from nodeconductor.core import exceptions as core_exceptions
from nodeconductor.core.filters import DjangoMappingFilterBackend
from nodeconductor.core.log import EventLoggerAdapter
from nodeconductor.core.models import SynchronizationStates
from nodeconductor.core.utils import sort_dict
from nodeconductor.iaas import models
from nodeconductor.iaas import serializers
from nodeconductor.iaas import tasks
from nodeconductor.iaas.serializers import ServiceSerializer
from nodeconductor.structure import filters as structure_filters
from nodeconductor.structure.models import ProjectRole, Project, Customer, ProjectGroup, CustomerRole


logger = logging.getLogger(__name__)
event_logger = EventLoggerAdapter(logger)


def schedule_transition():
    def decorator(view_fn):
        @functools.wraps(view_fn)
        def wrapped(self, request, *args, **kwargs):
            supported_operations = {
                # code: (scheduled_celery_task, instance_marker_state)
                'start': ('schedule_starting', tasks.schedule_starting),
                'stop': ('schedule_stopping', tasks.schedule_stopping),
                'restart': ('schedule_restarting', tasks.schedule_restarting),
                'destroy': ('schedule_deletion', tasks.schedule_deleting),
                'flavor change': ('schedule_resizing', tasks.resize_flavor),
                'disk extension': ('schedule_resizing', tasks.extend_disk),
            }

            # Define them in inner scope but call when transaction complete
            response, processing_task, logger_info = None, None, None

            try:
                with transaction.atomic():
                    instance = self.get_object()

                    membership = instance.cloud_project_membership
                    is_admin = membership.project.has_user(request.user, ProjectRole.ADMINISTRATOR)

                    if not is_admin and not request.user.is_staff:
                        raise exceptions.PermissionDenied()

                    # Important! We are passing back the instance from current transaction to a view
                    options = view_fn(self, request, instance, *args, **kwargs)

                    if isinstance(options, tuple):
                        # Expecting operation, logger_info and optional celery_kwargs from a view
                        operation, logger_info = options[:2]
                        celery_kwargs = options[2] if len(options) >= 3 else {}
                        change_instance_state, processing_task = supported_operations[operation]

                        transition = getattr(instance, change_instance_state)
                        transition()

                        instance.save(update_fields=['state'])
                    else:
                        # Break execution by return from a view
                        response = options
                        raise RuntimeError

            except TransitionNotAllowed:
                message = "Performing %s operation from instance state '%s' is not allowed"
                return Response({'status': message % (operation, instance.get_state_display())},
                                status=status.HTTP_409_CONFLICT)

            except IntegrityError:
                return Response({'status': '%s was not scheduled' % operation},
                                status=status.HTTP_400_BAD_REQUEST)

            except RuntimeError:
                assert isinstance(response, Response)
                return response

            else:
                # Call celery task AFTER transaction has been commited
                processing_task.delay(instance.uuid.hex, **celery_kwargs)
                event_logger.info(
                    logger_info['message'], logger_info['context'],
                    extra=logger_info['extra'])

            return Response({'status': '%s was scheduled' % operation},
                            status=status.HTTP_202_ACCEPTED)

        return wrapped
    return decorator


class InstanceFilter(django_filters.FilterSet):
    project_group_name = django_filters.CharFilter(
        name='cloud_project_membership__project__project_groups__name',
        distinct=True,
        lookup_type='icontains',
    )
    project_name = django_filters.CharFilter(
        name='cloud_project_membership__project__name',
        distinct=True,
        lookup_type='icontains',
    )

    project_group = django_filters.CharFilter(
        name='cloud_project_membership__project__project_groups__uuid',
        distinct=True,
    )

    project = django_filters.CharFilter(
        name='cloud_project_membership__project__uuid',
        distinct=True,
        lookup_type='icontains',
    )

    customer_name = django_filters.CharFilter(
        name='cloud_project_membership__project__customer__name',
        distinct=True,
        lookup_type='icontains',
    )

    customer_native_name = django_filters.CharFilter(
        name='cloud_project_membership__project__customer__native_name',
        distinct=True,
        lookup_type='icontains',
    )

    customer_abbreviation = django_filters.CharFilter(
        name='cloud_project_membership__project__customer__abbreviation',
        distinct=True,
        lookup_type='icontains',
    )

    template_name = django_filters.CharFilter(
        name='template__name',
        lookup_type='icontains',
    )

    name = django_filters.CharFilter(lookup_type='icontains')
    state = django_filters.CharFilter()
    description = django_filters.CharFilter(
        lookup_type='icontains',
    )

    # In order to return results when an invalid value is specified
    strict = False

    class Meta(object):
        model = models.Instance
        fields = [
            'name',
            'customer_name',
            'customer_native_name',
            'customer_abbreviation',
            'state',
            'project_name',
            'project_group_name',
            'project',
            'project_group',
            'template_name',
            'start_time',
            'cores',
            'ram',
            'system_volume_size',
            'data_volume_size',
            'description',
            'created',
        ]
        order_by = [
            'name',
            '-name',
            'state',
            '-state',
            'cloud_project_membership__project__customer__name',
            '-cloud_project_membership__project__customer__name',
            'cloud_project_membership__project__customer__native_name',
            '-cloud_project_membership__project__customer__native_name',
            'cloud_project_membership__project__customer__abbreviation',
            '-cloud_project_membership__project__customer__abbreviation',
            'cloud_project_membership__project__name',
            '-cloud_project_membership__project__name',
            'cloud_project_membership__project__project_groups__name',
            '-cloud_project_membership__project__project_groups__name',
            'template__name',
            '-template__name',
            '-cores',
            'ram',
            '-ram',
            'system_volume_size',
            '-system_volume_size',
            'data_volume_size',
            '-data_volume_size',
            'created',
            '-created',
        ]
        order_by_mapping = {
            # Proper field naming
            'customer_name': 'cloud_project_membership__project__customer__name',
            'customer_native_name': 'cloud_project_membership__project__customer__native_name',
            'customer_abbreviation': 'cloud_project_membership__project__customer__abbreviation',
            'project_name': 'cloud_project_membership__project__name',
            'project_group_name': 'cloud_project_membership__project__project_groups__name',
            'template_name': 'template__name',

            # Backwards compatibility
            'project__customer__name': 'cloud_project_membership__project__customer__name',
            'project__name': 'cloud_project_membership__project__name',
            'project__project_groups__name': 'cloud_project_membership__project__project_groups__name',
        }


class InstanceViewSet(mixins.CreateModelMixin,
                      mixins.RetrieveModelMixin,
                      mixins.UpdateModelMixin,
                      mixins.ListModelMixin,
                      viewsets.GenericViewSet):
    """List of VM instances that are accessible by this user.
    http://nodeconductor.readthedocs.org/en/latest/api/api.html#vm-instance-management
    """

    queryset = models.Instance.objects.all()
    serializer_class = serializers.InstanceSerializer
    lookup_field = 'uuid'
    filter_backends = (structure_filters.GenericRoleFilter, DjangoMappingFilterBackend)
    permission_classes = (permissions.IsAuthenticated, permissions.DjangoObjectPermissions)
    filter_class = InstanceFilter

    def get_queryset(self):
        queryset = super(InstanceViewSet, self).get_queryset()

        order = self.request.query_params.get('o', None)
        if order == 'start_time':
            queryset = queryset.extra(select={
                'is_null': 'CASE WHEN start_time IS NULL THEN 0 ELSE 1 END'}) \
                .order_by('is_null', 'start_time')
        elif order == '-start_time':
            queryset = queryset.extra(select={
                'is_null': 'CASE WHEN start_time IS NULL THEN 0 ELSE 1 END'}) \
                .order_by('-is_null', '-start_time')

        return queryset

    def get_serializer_class(self):
        if self.request.method == 'POST':
            return serializers.InstanceCreateSerializer
        elif self.request.method in ('PUT', 'PATCH'):
            return serializers.InstanceUpdateSerializer

        return super(InstanceViewSet, self).get_serializer_class()

    def get_serializer_context(self):
        """
        Extra context provided to the serializer class.
        """
        context = super(InstanceViewSet, self).get_serializer_context()
        context['user'] = self.request.user
        return context

    def initial(self, request, *args, **kwargs):
        if self.action in ('update', 'partial_update', 'destroy'):
            instance = self.get_object()
            if instance and instance.state not in instance.States.STABLE_STATES:
                raise core_exceptions.IncorrectStateException(
                    'Modification allowed in stable states only')

        # TODO: Replace it with schedule_transition and common transition flow
        elif self.action in ('stop', 'start', 'resize'):
            instance = self.get_object()
            if instance and instance.state == instance.States.PROVISIONING_SCHEDULED:
                raise core_exceptions.IncorrectStateException(
                    'Provisioning scheduled. Disabled modifications.')

        return super(InstanceViewSet, self).initial(request, *args, **kwargs)

    def perform_create(self, serializer):
        serializer.validated_data['agreed_sla'] = serializer.validated_data['template'].sla_level
        # check if connected cloud_project_membership is in a sane state - fail modification operation otherwise
        if serializer.validated_data['cloud_project_membership'].state == core_models.SynchronizationStates.ERRED:
            raise core_exceptions.IncorrectStateException(
                detail='Cannot modify an instance if it is connected to a cloud project membership in erred state.'
            )

        instance = serializer.save()
        event_logger.info('Virtual machine %s creation has been scheduled.', instance.name,
                          extra={'instance': instance, 'event_type': 'iaas_instance_creation_scheduled'})
        tasks.provision_instance.delay(instance.uuid.hex, backend_flavor_id=instance.flavor.backend_id)

    def perform_update(self, serializer):
        membership = self.get_object().cloud_project_membership
        if membership.state == core_models.SynchronizationStates.ERRED:
            raise core_exceptions.IncorrectStateException(
                detail='Cannot modify an instance if it is connected to a cloud project membership in erred state.'
            )
        instance = serializer.save()

        event_logger.info('Virtual machine %s has been updated.', instance.name,
                          extra={'instance': instance, 'event_type': 'iaas_instance_update_succeeded'})

        from nodeconductor.iaas.tasks import push_instance_security_groups
        push_instance_security_groups.delay(instance.uuid.hex)

    @detail_route(methods=['post'])
    @schedule_transition()
    def stop(self, request, instance, uuid=None):
        logger_info = dict(
            message='Virtual machine %s has been scheduled to stop.',
            context=instance.name,
            extra={'instance': instance, 'event_type': 'iaas_instance_stop_scheduled'}
        )
        return 'stop', logger_info

    @detail_route(methods=['post'])
    @schedule_transition()
    def start(self, request, instance, uuid=None):
        logger_info = dict(
            message='Virtual machine %s has been scheduled to start.',
            context=instance.name,
            extra={'instance': instance, 'event_type': 'iaas_instance_start_scheduled'}
        )
        return 'start', logger_info

    @detail_route(methods=['post'])
    @schedule_transition()
    def restart(self, request, instance, uuid=None):
        logger_info = dict(
            message='Virtual machine %s has been scheduled to restart.',
            context=instance.name,
            extra={'instance': instance, 'event_type': 'iaas_instance_restart_scheduled'}
        )
        return 'restart', logger_info

    @schedule_transition()
    def destroy(self, request, instance, uuid):
        # check if deletion is allowed
        # TODO: it duplicates the signal check, but signal-based is useless when deletion is done in bg task
        # TODO: come up with a better way for checking

        try:
            from nodeconductor.iaas.handlers import prevent_deletion_of_instances_with_connected_backups
            prevent_deletion_of_instances_with_connected_backups(None, instance)

        except django_models.ProtectedError as e:
            return Response({'detail': e.args[0]}, status=status.HTTP_409_CONFLICT)

        logger_info = dict(
            message='Virtual machine %s has been scheduled to deletion.',
            context=instance.name,
            extra={'instance': instance, 'event_type': 'iaas_instance_deletion_scheduled'}
        )
        return 'destroy', logger_info

    @detail_route(methods=['post'])
    @schedule_transition()
    def resize(self, request, instance, uuid=None):
        if instance.state != models.Instance.States.OFFLINE:
            return Response({'detail': 'Instance must be offline'},
                            status=status.HTTP_409_CONFLICT)

        serializer = serializers.InstanceResizeSerializer(instance, data=request.data)
        serializer.is_valid(raise_exception=True)

        flavor = serializer.validated_data.get('flavor')

        # Serializer makes sure that exactly one of the branches will match
        if flavor is not None:
            instance_cloud = instance.cloud_project_membership.cloud
            if flavor.cloud != instance_cloud:
                return Response({'flavor': "New flavor is not within the same cloud"},
                                status=status.HTTP_400_BAD_REQUEST)

            # System volume size does not get updated since some backends
            # do not support resizing of a root volume
            # instance.system_volume_size = flavor.disk
            instance.ram = flavor.ram
            instance.cores = flavor.cores
            instance.save(update_fields=['ram', 'cores'])

            logger_info = dict(
                message='Virtual machine %s has been scheduled to change flavor.',
                context=instance.name,
                extra={'instance': instance, 'event_type': 'iaas_instance_flavor_change_scheduled'}
            )
            return 'flavor change', logger_info, dict(flavor_uuid=flavor.uuid.hex)

        else:
            new_size = serializer.validated_data['disk_size']
            if new_size <= instance.data_volume_size:
                return Response({'disk_size': "Disk size must be strictly greater than the current one"},
                                status=status.HTTP_400_BAD_REQUEST)

            instance.data_volume_size = new_size
            instance.save(update_fields=['data_volume_size'])

            logger_info = dict(
                message='Virtual machine %s has been scheduled to extend disk.',
                context=instance.name,
                extra={'instance': instance, 'event_type': 'iaas_instance_volume_extension_scheduled'}
            )
            return 'disk extension', logger_info

    @detail_route()
    def usage(self, request, uuid):
        instance = self.get_object()

        if not instance.backend_id or instance.state in (models.Instance.States.PROVISIONING_SCHEDULED,
                                                         models.Instance.States.PROVISIONING):
            raise Http404()

        hour = 60 * 60
        data = {
            'start_timestamp': request.query_params.get('from', int(time.time() - hour)),
            'end_timestamp': request.query_params.get('to', int(time.time())),
            'segments_count': request.query_params.get('datapoints', 6),
            'item': request.query_params.get('item'),
        }

        serializer = serializers.UsageStatsSerializer(data=data)
        serializer.is_valid(raise_exception=True)

        stats = serializer.get_stats([instance])
        return Response(stats, status=status.HTTP_200_OK)


class TemplateFilter(django_filters.FilterSet):
    name = django_filters.CharFilter(
        lookup_type='icontains',
    )

    class Meta(object):
        model = models.Template
        fields = (
            'os',
            'os_type',
            'name',
        )


class TemplateViewSet(viewsets.ModelViewSet):
    """
    List of VM templates that are accessible by this user.

    http://nodeconductor.readthedocs.org/en/latest/api/api.html#templates
    """

    queryset = models.Template.objects.all()
    serializer_class = serializers.TemplateSerializer
    permission_classes = (permissions.IsAuthenticated, permissions.DjangoObjectPermissions)
    lookup_field = 'uuid'
    filter_backends = (DjangoMappingFilterBackend,)
    filter_class = TemplateFilter

    def get_serializer_class(self):
        if self.request.method in ('POST', 'PUT', 'PATCH'):
            return serializers.TemplateCreateSerializer

        return super(TemplateViewSet, self).get_serializer_class()

    def get_queryset(self):
        queryset = super(TemplateViewSet, self).get_queryset()

        user = self.request.user

        if not user.is_staff:
            queryset = queryset.exclude(is_active=False)

        if self.request.method == 'GET':
            cloud_uuid = self.request.query_params.get('cloud')
            if cloud_uuid is not None:
                cloud_queryset = structure_filters.filter_queryset_for_user(
                    models.Cloud.objects.all(), user)

                try:
                    cloud = cloud_queryset.get(uuid=cloud_uuid)
                except models.Cloud.DoesNotExist:
                    return queryset.none()

                queryset = queryset.filter(images__cloud=cloud)

        return queryset


class SshKeyFilter(django_filters.FilterSet):
    uuid = django_filters.CharFilter()
    user_uuid = django_filters.CharFilter(
        name='user__uuid'
    )
    name = django_filters.CharFilter(lookup_type='icontains')

    class Meta(object):
        model = core_models.SshPublicKey
        fields = [
            'name',
            'fingerprint',
            'uuid',
            'user_uuid'
        ]
        order_by = [
            'name',
            '-name',
        ]


class SshKeyViewSet(mixins.CreateModelMixin,
                    mixins.RetrieveModelMixin,
                    mixins.DestroyModelMixin,
                    mixins.ListModelMixin,
                    viewsets.GenericViewSet):
    """
    List of SSH public keys that are accessible by this user.

    http://nodeconductor.readthedocs.org/en/latest/api/api.html#key-management
    """

    queryset = core_models.SshPublicKey.objects.all()
    serializer_class = serializers.SshKeySerializer
    lookup_field = 'uuid'
    filter_backends = (filters.DjangoFilterBackend,)
    filter_class = SshKeyFilter

    def perform_create(self, serializer):
        user = self.request.user
        name = serializer.validated_data['name']

        if core_models.SshPublicKey.objects.filter(user=user, name=name).exists():
            raise rf_serializers.ValidationError({'name': ['This field must be unique.']})

        serializer.save(user=user)

    def get_queryset(self):
        queryset = super(SshKeyViewSet, self).get_queryset()
        user = self.request.user

        if user.is_staff:
            return queryset

        return queryset.filter(user=user)


class TemplateLicenseViewSet(viewsets.ModelViewSet):
    """List of template licenses that are accessible by this user.

    http://nodeconductor.readthedocs.org/en/latest/api/api.html#template-licenses
    """
    queryset = models.TemplateLicense.objects.all()
    serializer_class = serializers.TemplateLicenseSerializer
    permission_classes = (permissions.IsAuthenticated, permissions.DjangoObjectPermissions)
    lookup_field = 'uuid'

    def get_queryset(self):
        if not self.request.user.is_staff:
            raise Http404()
        queryset = super(TemplateLicenseViewSet, self).get_queryset()
        if 'customer' in self.request.query_params:
            customer_uuid = self.request.query_params['customer']
            queryset = queryset.filter(templates__images__cloud__customer__uuid=customer_uuid)
        return queryset

    def _filter_queryset(self, queryset):
        if 'customer' in self.request.query_params:
            customer_uuid = self.request.query_params['customer']
            queryset = queryset.filter(instance__cloud_project_membership__project__customer__uuid=customer_uuid)
        if 'name' in self.request.query_params:
            queryset = queryset.filter(template_license__name=self.request.query_params['name'])
        if 'type' in self.request.query_params:
            queryset = queryset.filter(template_license__license_type=self.request.query_params['type'])
        return queryset

    @list_route()
    def stats(self, request):
        queryset = structure_filters.filter_queryset_for_user(models.InstanceLicense.objects.all(), request.user)
        queryset = self._filter_queryset(queryset)

        aggregate_parameters = self.request.query_params.getlist('aggregate', [])
        aggregate_parameter_to_field_map = {
            'project': [
                'instance__cloud_project_membership__project__uuid',
                'instance__cloud_project_membership__project__name',
            ],
            'project_group': [
                'instance__cloud_project_membership__project__project_groups__uuid',
                'instance__cloud_project_membership__project__project_groups__name',
            ],
            'type': ['template_license__license_type'],
            'name': ['template_license__name'],
        }

        aggregate_fields = []
        for aggregate_parameter in aggregate_parameters:
            if aggregate_parameter not in aggregate_parameter_to_field_map:
                return Response('Licenses statistics can not be aggregated by %s' % aggregate_parameter,
                                status=status.HTTP_400_BAD_REQUEST)
            aggregate_fields += aggregate_parameter_to_field_map[aggregate_parameter]

        queryset = queryset.values(*aggregate_fields).annotate(count=django_models.Count('id', distinct=True))
        # This hack can be removed when https://code.djangoproject.com/ticket/16735 will be closed
        # Replace databases paths by normal names. Ex: instance__project__uuid is replaced by project_uuid
        name_replace_map = {
            'instance__cloud_project_membership__project__uuid': 'project_uuid',
            'instance__cloud_project_membership__project__name': 'project_name',
            'instance__cloud_project_membership__project__project_groups__uuid': 'project_group_uuid',
            'instance__cloud_project_membership__project__project_groups__name': 'project_group_name',
            'template_license__license_type': 'type',
            'template_license__name': 'name',
        }
        for d in queryset:
            for db_name, output_name in name_replace_map.iteritems():
                if db_name in d:
                    d[output_name] = d[db_name]
                    del d[db_name]

        return Response(queryset)


class ServiceFilter(django_filters.FilterSet):
    project_group_name = django_filters.CharFilter(
        name='cloud_project_membership__project__project_groups__name',
        distinct=True,
        lookup_type='icontains',
    )
    project_name = django_filters.CharFilter(
        name='cloud_project_membership__project__name',
        distinct=True,
        lookup_type='icontains',
    )

    # FIXME: deprecated, use project_group_name instead
    project_groups = django_filters.CharFilter(
        name='cloud_project_membership__project__project_groups__name',
        distinct=True,
        lookup_type='icontains',
    )

    name = django_filters.CharFilter(lookup_type='icontains')
    customer_name = django_filters.CharFilter(
        name='cloud_project_membership__project__customer__name',
        lookup_type='icontains',
    )
    customer_abbreviation = django_filters.CharFilter(
        name='cloud_project_membership__project__customer__abbreviation',
        lookup_type='icontains',
    )

    customer_native_name = django_filters.CharFilter(
        name='cloud_project_membership__project__customer__native_name',
        lookup_type='icontains',
    )

    template_name = django_filters.CharFilter(
        name='template__name',
        lookup_type='icontains',
    )
    agreed_sla = django_filters.NumberFilter()
    actual_sla = django_filters.NumberFilter(
        name='slas__value',
        distinct=True,
    )

    class Meta(object):
        model = models.Instance
        fields = [
            'name',
            'template_name',
            'customer_name',
            'customer_native_name',
            'customer_abbreviation',
            'project_name',
            'project_groups',
            'agreed_sla',
            'actual_sla',
        ]
        order_by = [
            'name',
            'template__name',
            'cloud_project_membership__project__customer__name',
            'cloud_project_membership__project__customer__abbreviation',
            'cloud_project_membership__project__customer__native_name',
            'cloud_project_membership__project__name',
            'cloud_project_membership__project__project_groups__name',
            'agreed_sla',
            'slas__value',
            # desc
            '-name',
            '-template__name',
            '-cloud_project_membership__project__customer__name',
            '-cloud_project_membership__project__customer__abbreviation',
            '-cloud_project_membership__project__customer__native_name',
            '-cloud_project_membership__project__name',
            '-cloud_project_membership__project__project_groups__name',
            '-agreed_sla',
            '-slas__value',
        ]
        order_by_mapping = {
            # Proper field naming
            'customer_name': 'cloud_project_membership__project__customer__name',
            'customer_abbreviation': 'cloud_project_membership__project__customer__abbreviation',
            'customer_native_name': 'cloud_project_membership__project__customer__native_name',
            'project_name': 'cloud_project_membership__project__name',
            'project_group_name': 'cloud_project_membership__project__project_groups__name',
            'template_name': 'template__name',
            'actual_sla': 'slas__value',

            # Backwards compatibility
            'project__customer__name': 'cloud_project_membership__project__customer__name',
            'project__name': 'cloud_project_membership__project__name',
            'project__project_groups__name': 'cloud_project_membership__project__project_groups__name',
        }


# XXX: This view has to be rewritten or removed after haystack implementation
class ServiceViewSet(viewsets.ReadOnlyModelViewSet):
    queryset = models.Instance.objects.exclude(
        state=models.Instance.States.DELETING,
    )
    serializer_class = ServiceSerializer
    lookup_field = 'uuid'
    filter_backends = (structure_filters.GenericRoleFilter, DjangoMappingFilterBackend)
    filter_class = ServiceFilter

    def _get_period(self):
        period = self.request.query_params.get('period')
        if period is None:
            today = datetime.date.today()
            period = '%s-%s' % (today.year, today.month)
        return period

    def get_serializer_context(self):
        """
        Extra context provided to the serializer class.
        """
        context = super(ServiceViewSet, self).get_serializer_context()
        context['period'] = self._get_period()
        return context

    @detail_route()
    def events(self, request, uuid):
        service = self.get_object()
        period = self._get_period()
        # TODO: this should use a generic resource model
        history = get_object_or_404(models.InstanceSlaHistory, instance__uuid=service.uuid, period=period)

        history_events = history.events.all().order_by('-timestamp').values('timestamp', 'state')

        serializer = serializers.SlaHistoryEventSerializer(data=history_events,
                                                           many=True)
        serializer.is_valid(raise_exception=True)

        return Response(serializer.data, status=status.HTTP_200_OK)


class ResourceStatsView(views.APIView):

    def _check_user(self, request):
        if not request.user.is_staff:
            raise exceptions.PermissionDenied()

    def get(self, request, format=None):
        self._check_user(request)

        auth_url = request.query_params.get('auth_url')
        # TODO: auth_url should be coming as a reference to NodeConductor object. Consider introducing this concept.
        if auth_url is None:
            return Response(
                {'detail': 'GET parameter "auth_url" has to be defined'},
                status=status.HTTP_400_BAD_REQUEST,
            )

        cloud = models.Cloud.objects.filter(auth_url=auth_url).first()

        if cloud is None:
            return Response(
                {'detail': 'No clouds with auth url: %s' % auth_url},
                status=status.HTTP_400_BAD_REQUEST,
            )

        memberships = models.CloudProjectMembership.objects.filter(cloud__auth_url=auth_url)
        quota_values = models.CloudProjectMembership.get_sum_of_quotas_as_dict(
            memberships, ('vcpu', 'ram', 'storage'), fields=['limit'])
        # for backward compatibility we need to use this names:
        quota_stats = {
            'vcpu_quota': quota_values['vcpu'],
            'storage_quota': quota_values['storage'],
            'memory_quota': quota_values['ram'],
        }

        stats = cloud.get_statistics()
        stats.update(quota_stats)

        return Response(sort_dict(stats), status=status.HTTP_200_OK)


class CustomerStatsView(views.APIView):

    def get(self, request, format=None):
        customer_statistics = []
        customer_queryset = structure_filters.filter_queryset_for_user(Customer.objects.all(), request.user)
        for customer in customer_queryset:
            projects_count = structure_filters.filter_queryset_for_user(
                Project.objects.filter(customer=customer), request.user).count()
            project_groups_count = structure_filters.filter_queryset_for_user(
                ProjectGroup.objects.filter(customer=customer), request.user).count()
            instances_count = structure_filters.filter_queryset_for_user(
                models.Instance.objects.filter(cloud_project_membership__project__customer=customer),
                request.user).count()
            customer_statistics.append({
                'name': customer.name,
                'abbreviation': customer.abbreviation,
                'projects': projects_count,
                'project_groups': project_groups_count,
                'instances': instances_count,
            })

        return Response(customer_statistics, status=status.HTTP_200_OK)


class UsageStatsView(views.APIView):

    aggregate_models = {
        'customer': {'model': Customer, 'path': models.Instance.Permissions.customer_path},
        'project_group': {'model': ProjectGroup, 'path': models.Instance.Permissions.project_group_path},
        'project': {'model': Project, 'path': models.Instance.Permissions.project_path},
    }

    def _get_aggregate_queryset(self, request, aggregate_model_name):
        model = self.aggregate_models[aggregate_model_name]['model']
        return structure_filters.filter_queryset_for_user(model.objects.all(), request.user)

    def _get_aggregate_filter(self, aggregate_model_name, obj):
        path = self.aggregate_models[aggregate_model_name]['path']
        return {path: obj}

    def get(self, request, format=None):
        usage_stats = []

        aggregate_model_name = request.query_params.get('aggregate', 'customer')
        if aggregate_model_name not in self.aggregate_models.keys():
            return Response(
                'Get parameter "aggregate" can take only this values: ' % ', '.join(self.aggregate_models.keys()),
                status=status.HTTP_400_BAD_REQUEST)

        # This filters out the things we group by (aka aggregate root) to those that can be seen
        # by currently logged in user.
        aggregate_queryset = self._get_aggregate_queryset(request, aggregate_model_name)

        if 'uuid' in request.query_params:
            aggregate_queryset = aggregate_queryset.filter(uuid=request.query_params['uuid'])

        # This filters out the vm Instances to those that can be seen
        # by currently logged in user. This is done within each aggregate root separately.
        visible_instances = structure_filters.filter_queryset_for_user(
            models.Instance.objects.all(), request.user)

        for aggregate_object in aggregate_queryset:
            # Narrow down the instance scope to aggregate root.
            instances = visible_instances.filter(
                **self._get_aggregate_filter(aggregate_model_name, aggregate_object))
            if instances:
                hour = 60 * 60
                data = {
                    'start_timestamp': request.query_params.get('from', int(time.time() - hour)),
                    'end_timestamp': request.query_params.get('to', int(time.time())),
                    'segments_count': request.query_params.get('datapoints', 6),
                    'item': request.query_params.get('item'),
                }

                serializer = serializers.UsageStatsSerializer(data=data)
                serializer.is_valid(raise_exception=True)

                stats = serializer.get_stats(instances)
                usage_stats.append({'name': aggregate_object.name, 'datapoints': stats})
            else:
                usage_stats.append({'name': aggregate_object.name, 'datapoints': []})
        return Response(usage_stats, status=status.HTTP_200_OK)


class FlavorViewSet(viewsets.ReadOnlyModelViewSet):
    """List of VM instance flavors that are accessible by this user.

    http://nodeconductor.readthedocs.org/en/latest/api/api.html#flavor-management
    """

    queryset = models.Flavor.objects.all()
    serializer_class = serializers.FlavorSerializer
    lookup_field = 'uuid'
    filter_backends = (structure_filters.GenericRoleFilter,)


class CloudFilter(django_filters.FilterSet):
    name = django_filters.CharFilter(lookup_type='icontains')
    customer = django_filters.CharFilter(
        name='customer__uuid',
    )
    customer_name = django_filters.CharFilter(
        lookup_type='icontains',
        name='customer__name',
    )
    customer_native_name = django_filters.CharFilter(
        lookup_type='icontains',
        name='customer__native_name',
    )
    project = django_filters.CharFilter(
        name='cloudprojectmembership__project__uuid',
        distinct=True,
    )
    project_name = django_filters.CharFilter(
        name='cloudprojectmembership__project__name',
        lookup_type='icontains',
        distinct=True,
    )

    class Meta(object):
        model = models.Cloud
        fields = [
            'name',
            'customer',
            'customer_name',
            'customer_native_name',
            'project',
            'project_name',
        ]


class CloudViewSet(core_mixins.UpdateOnlyStableMixin, viewsets.ModelViewSet):
    """List of clouds that are accessible by this user.

    http://nodeconductor.readthedocs.org/en/latest/api/api.html#cloud-model
    """

    queryset = models.Cloud.objects.all().prefetch_related('flavors')
    serializer_class = serializers.CloudSerializer
    lookup_field = 'uuid'
    permission_classes = (
        permissions.IsAuthenticated,
        permissions.DjangoObjectPermissions,
    )
    filter_backends = (structure_filters.GenericRoleFilter, filters.DjangoFilterBackend)
    filter_class = CloudFilter

    def _can_create_or_update_cloud(self, serializer):
        if self.request.user.is_staff:
            return True
        if serializer.validated_data['customer'].has_user(self.request.user, CustomerRole.OWNER):
            return True

    def perform_create(self, serializer):
        if not self._can_create_or_update_cloud(serializer):
            raise exceptions.PermissionDenied()
        cloud = serializer.save()
        tasks.sync_service.delay(cloud.uuid.hex)

<<<<<<< HEAD
    def perform_update(self, serializer):
        if not self._can_create_or_update_cloud(serializer):
            raise exceptions.PermissionDenied()
        super(CloudViewSet, self).perform_update(serializer)
=======
    def post_save(self, obj, created=False):
        if created:
            # XXX This is a hack as sync_services expects only IN_SYNC objects and newly created cloud is created
            # with SYNCING_SCHEDULED
            obj.state = SynchronizationStates.IN_SYNC
            obj.save()
            tasks.sync_services.delay([obj.uuid.hex])
>>>>>>> a9f388fe


class CloudProjectMembershipFilter(django_filters.FilterSet):
    cloud = django_filters.CharFilter(
        name='cloud__uuid',
    )
    project = django_filters.CharFilter(
        name='project__uuid',
    )

    class Meta(object):
        model = models.CloudProjectMembership
        fields = [
            'cloud',
            'project'
        ]


class CloudProjectMembershipViewSet(mixins.CreateModelMixin,
                                    mixins.RetrieveModelMixin,
                                    mixins.DestroyModelMixin,
                                    mixins.ListModelMixin,
                                    core_mixins.UpdateOnlyStableMixin,
                                    viewsets.GenericViewSet):
    """
    List of project-cloud connections

    http://nodeconductor.readthedocs.org/en/latest/api/api.html#link-cloud-to-a-project
    """
    queryset = models.CloudProjectMembership.objects.all()
    serializer_class = serializers.CloudProjectMembershipSerializer
    filter_backends = (structure_filters.GenericRoleFilter, filters.DjangoFilterBackend)
    permission_classes = (permissions.IsAuthenticated, permissions.DjangoObjectPermissions)
    filter_class = CloudProjectMembershipFilter

    def perform_create(self, serializer):
        membership = serializer.save()
        tasks.sync_cloud_membership.delay(membership.pk)

    @detail_route(methods=['post'])
    def set_quotas(self, request, **kwargs):
        if not request.user.is_staff:
            raise exceptions.PermissionDenied()

        instance = self.get_object()
        if instance.state != core_models.SynchronizationStates.IN_SYNC:
            return Response({'detail': 'Cloud project membership must be in sync state for setting quotas'},
                            status=status.HTTP_409_CONFLICT)

        serializer = serializers.CloudProjectMembershipQuotaSerializer(data=request.data)
        serializer.is_valid(raise_exception=True)

        instance.schedule_syncing()
        instance.save()

        tasks.push_cloud_membership_quotas.delay(instance.pk, quotas=serializer.data)

        return Response({'status': 'Quota update was scheduled'},
                        status=status.HTTP_202_ACCEPTED)

    @detail_route(methods=['post'])
    def import_instance(self, request, **kwargs):
        membership = self.get_object()
        is_admin = membership.project.has_user(request.user, ProjectRole.ADMINISTRATOR)

        if not is_admin and not request.user.is_staff:
            raise exceptions.PermissionDenied()

        if membership.state == core_models.SynchronizationStates.ERRED:
            return Response({'detail': 'Cloud project membership must be in non-erred state for instance import to work'},
                            status=status.HTTP_409_CONFLICT)

        serializer = serializers.CloudProjectMembershipLinkSerializer(data=request.data,
                                                                      context={'membership': membership})
        serializer.is_valid(raise_exception=True)

        instance_id = serializer.object['id']
        template = serializer.object.get('template')
        template_id = template.uuid.hex if template else None
        tasks.import_instance.delay(membership.pk, instance_id=instance_id, template_id=template_id)

        event_logger.info('Instance with backend id %s has been scheduled for import.', instance_id,
                          extra={'event_type': 'iaas_instance_import_scheduled'})

        return Response({'status': 'Instance import was scheduled'},
                        status=status.HTTP_202_ACCEPTED)


class SecurityGroupFilter(django_filters.FilterSet):
    name = django_filters.CharFilter(
        name='name',
        lookup_type='icontains',
    )
    description = django_filters.CharFilter(
        name='description',
        lookup_type='icontains',
    )
    cloud = django_filters.CharFilter(
        name='cloud_project_membership__cloud__uuid',
    )
    project = django_filters.CharFilter(
        name='cloud_project_membership__project__uuid',
    )

    class Meta(object):
        model = models.SecurityGroup
        fields = [
            'name',
            'description',
            'cloud',
            'project'
        ]


class SecurityGroupViewSet(viewsets.ReadOnlyModelViewSet):
    """
    List of security groups

    http://nodeconductor.readthedocs.org/en/latest/api/api.html#security-group-management
    """
    queryset = models.SecurityGroup.objects.all()
    serializer_class = serializers.SecurityGroupSerializer
    lookup_field = 'uuid'
    permission_classes = (permissions.IsAuthenticated,
                          permissions.DjangoObjectPermissions)
    filter_class = SecurityGroupFilter
    filter_backends = (structure_filters.GenericRoleFilter, filters.DjangoFilterBackend,)


class IpMappingFilter(django_filters.FilterSet):
    project = django_filters.CharFilter(
        name='project__uuid',
    )

    class Meta(object):
        model = models.IpMapping
        fields = [
            'project',
            'private_ip',
            'public_ip',
        ]


class IpMappingViewSet(viewsets.ModelViewSet):
    """
    List of mappings between public IPs and private IPs

    http://nodeconductor.readthedocs.org/en/latest/api/api.html#ip-mappings
    """
    queryset = models.IpMapping.objects.all()
    serializer_class = serializers.IpMappingSerializer
    lookup_field = 'uuid'
    filter_backends = (structure_filters.GenericRoleFilter, filters.DjangoFilterBackend,)
    permission_classes = (permissions.IsAuthenticated,
                          permissions.DjangoObjectPermissions)
    filter_class = IpMappingFilter


class FloatingIPFilter(django_filters.FilterSet):
    project = django_filters.CharFilter(
        name='cloud_project_membership__project__uuid',
    )
    cloud = django_filters.CharFilter(
        name='cloud_project_membership__cloud__uuid',
    )

    class Meta(object):
        model = models.FloatingIP
        fields = [
            'project',
            'cloud',
            'status',
        ]


class FloatingIPViewSet(viewsets.ReadOnlyModelViewSet):
    """
    List of floating ips
    """
    queryset = models.FloatingIP.objects.all()
    serializer_class = serializers.FloatingIPSerializer
    lookup_field = 'uuid'
    permission_classes = (permissions.IsAuthenticated, permissions.DjangoObjectPermissions)
    filter_backends = (structure_filters.GenericRoleFilter, filters.DjangoFilterBackend)
    filter_class = FloatingIPFilter


class QuotaStatsView(views.APIView):

    def get(self, request, format=None):
        serializer = serializers.StatsAggregateSerializer(data={
            'model_name': request.query_params.get('aggregate', 'customer'),
            'uuid': request.query_params.get('uuid'),
        })
        serializer.is_valid(raise_exception=True)

        memberships = serializer.get_memberships(request.user)
        sum_of_quotas = models.CloudProjectMembership.get_sum_of_quotas_as_dict(
            memberships, ['vcpu', 'ram', 'storage', 'max_instances'])
        return Response(sum_of_quotas, status=status.HTTP_200_OK)<|MERGE_RESOLUTION|>--- conflicted
+++ resolved
@@ -965,23 +965,15 @@
     def perform_create(self, serializer):
         if not self._can_create_or_update_cloud(serializer):
             raise exceptions.PermissionDenied()
-        cloud = serializer.save()
-        tasks.sync_service.delay(cloud.uuid.hex)
-
-<<<<<<< HEAD
+        # XXX This is a hack as sync_services expects only IN_SYNC objects and newly created cloud is created
+        # with SYNCING_SCHEDULED
+        cloud = serializer.save(state=SynchronizationStates.IN_SYNC)
+        tasks.sync_services.delay([cloud.uuid.hex])
+
     def perform_update(self, serializer):
         if not self._can_create_or_update_cloud(serializer):
             raise exceptions.PermissionDenied()
         super(CloudViewSet, self).perform_update(serializer)
-=======
-    def post_save(self, obj, created=False):
-        if created:
-            # XXX This is a hack as sync_services expects only IN_SYNC objects and newly created cloud is created
-            # with SYNCING_SCHEDULED
-            obj.state = SynchronizationStates.IN_SYNC
-            obj.save()
-            tasks.sync_services.delay([obj.uuid.hex])
->>>>>>> a9f388fe
 
 
 class CloudProjectMembershipFilter(django_filters.FilterSet):
