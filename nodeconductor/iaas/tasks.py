--- conflicted
+++ resolved
@@ -4,12 +4,6 @@
 import logging
 
 from celery import shared_task
-<<<<<<< HEAD
-
-from django.conf import settings
-from django.core.exceptions import ValidationError
-=======
->>>>>>> b6ce8f6b
 from django.db import transaction
 
 from nodeconductor.core.tasks import tracked_processing, set_state
@@ -21,18 +15,10 @@
 
 from celery.utils import log
 
-logger = log.get_task_logger(__name__)
-event_log = EventLoggerAdapter(logging.getLogger(__name__))
+logger = logging.getLogger(__name__)
+event_log = EventLoggerAdapter(logger)
 
 
-<<<<<<< HEAD
-def _mock_processing(instance_uuid, should_fail=False):
-    if should_fail:
-        raise Exception('It\'s not my day')
-
-    import time
-    time.sleep(10)
-=======
 class ResizingError(KeyError, models.Instance.DoesNotExist):
     pass
 
@@ -45,7 +31,6 @@
     except ZabbixError:
         # task does not have to fail if something is wrong with zabbix
         pass
->>>>>>> b6ce8f6b
 
 
 def delete_zabbix_host_and_service(instance):
@@ -102,16 +87,5 @@
 def schedule_resizing(instance_uuid, **kwargs):
     with transaction.atomic():
         instance = models.Instance.objects.get(uuid=instance_uuid)
-
-        if 'new_flavor' in kwargs:
-            instance.flavor = cloud_models.Flavor.objects.get(uuid=kwargs['new_flavor'])
-        elif 'new_size' in kwargs:
-            try:
-                instance.flavor.size = kwargs['new_size']
-            except ValidationError:
-                logger.warn(
-                    'Failed to resize disk of the flavor %s from %s MiB to %s MiB',
-                    instance.flavor.uuid, instance.flavor.size, kwargs['new_size'],
-                    )
-
+        instance.flavor = cloud_models.Flavor.objects.get(uuid=kwargs['new_flavor'])
         instance.save()