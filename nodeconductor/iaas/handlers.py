from __future__ import unicode_literals

import logging

from django.apps import apps
from django.conf import settings
from django.utils.lru_cache import lru_cache
from django.contrib.contenttypes.models import ContentType
from django.db import models, router, DEFAULT_DB_ALIAS

from nodeconductor.core import models as core_models
from nodeconductor.core.serializers import UnboundSerializerMethodField
from nodeconductor.structure.filters import filter_queryset_for_user


logger = logging.getLogger('nodeconductor.iaas')


<<<<<<< HEAD
def filter_clouds(clouds, request):
    related_clouds = clouds.all()
=======
def sync_openstack_settings(app_config, using=DEFAULT_DB_ALIAS, **kwargs):
    OpenStackSettings = app_config.get_model('OpenStackSettings')

    if not router.allow_migrate(using, OpenStackSettings):
        return

    nc_settings = getattr(settings, 'NODECONDUCTOR', {})
    openstacks = nc_settings.get('OPENSTACK_CREDENTIALS', ())

    if openstacks:
        import warnings
        logger.info("Sync OpenStack credentials")
        warnings.warn(
            "OPENSTACK_CREDENTIALS setting is deprecated. "
            "Create OpenStackSetting model instance instead.",
            DeprecationWarning,
        )

    for opts in openstacks:
        opts['availability_zone'] = opts.pop('default_availability_zone', '')
        queryset = OpenStackSettings._default_manager.using(using)
        if not queryset.filter(auth_url=opts['auth_url']).exists():
            queryset.create(**opts)


def get_related_clouds(obj, request):
    related_clouds = obj.clouds.all()
>>>>>>> 7326ae49

    try:
        user = request.user
        related_clouds = filter_queryset_for_user(related_clouds, user)
    except AttributeError:
        pass

    from nodeconductor.iaas.serializers import BasicCloudSerializer

    serializer_instance = BasicCloudSerializer(related_clouds, many=True, context={'request': request})

    return serializer_instance.data


def add_clouds_to_related_model(sender, fields, **kwargs):
    fields['clouds'] = UnboundSerializerMethodField(filter_clouds)


def propagate_new_users_key_to_his_projects_clouds(sender, instance=None, created=False, **kwargs):
    if not created:
        return

    public_key = instance

    from nodeconductor.iaas.models import CloudProjectMembership

    membership_queryset = filter_queryset_for_user(
        CloudProjectMembership.objects.all(), public_key.user)

    membership_pks = membership_queryset.values_list('pk', flat=True)

    if membership_pks:
        # Note: importing here to avoid circular import hell
        from nodeconductor.iaas import tasks

        tasks.push_ssh_public_keys.delay([public_key.uuid.hex], list(membership_pks))


def propagate_users_keys_to_clouds_of_newly_granted_project(sender, structure, user, role, **kwargs):
    project = structure

    ssh_public_key_uuids = core_models.SshPublicKey.objects.filter(
        user=user).values_list('uuid', flat=True)

    from nodeconductor.iaas.models import CloudProjectMembership

    membership_pks = CloudProjectMembership.objects.filter(
        project=project).values_list('pk', flat=True)

    if ssh_public_key_uuids and membership_pks:
        # Note: importing here to avoid circular import hell
        from nodeconductor.iaas import tasks

        tasks.push_ssh_public_keys.delay(
            list(ssh_public_key_uuids), list(membership_pks))


@lru_cache(maxsize=1)
def _get_default_security_groups():
    nc_settings = getattr(settings, 'NODECONDUCTOR', {})
    config_groups = nc_settings.get('DEFAULT_SECURITY_GROUPS', [])
    groups = []

    def get_icmp(config_rule, key):
        result = config_rule[key]

        if not isinstance(result, (int, long)):
            raise TypeError('wrong type for "%s": expected int, found %s' %
                            (key, type(result).__name__))

        if not -1 <= result <= 255:
            raise ValueError('wrong value for "%s": '
                             'expected value in range [-1, 255], found %d' %
                             key, result)

        return result

    def get_port(config_rule, key):
        result = config_rule[key]

        if not isinstance(result, (int, long)):
            raise TypeError('wrong type for "%s": expected int, found %s' %
                            (key, type(result).__name__))

        if not 1 <= result <= 65535:
            raise ValueError('wrong value for "%s": '
                             'expected value in range [1, 65535], found %d' %
                             (key, result))

        return result

    for config_group in config_groups:
        try:
            name = config_group['name']
            description = config_group['description']
            config_rules = config_group['rules']
            if not isinstance(config_rules, (tuple, list)):
                raise TypeError('wrong type for "rules": expected list, found %s' %
                                type(config_rules).__name__)

            rules = []
            for config_rule in config_rules:
                protocol = config_rule['protocol']
                if protocol == 'icmp':
                    from_port = get_icmp(config_rule, 'icmp_type')
                    to_port = get_icmp(config_rule, 'icmp_code')
                elif protocol in ('tcp', 'udp'):
                    from_port = get_port(config_rule, 'from_port')
                    to_port = get_port(config_rule, 'to_port')

                    if to_port < from_port:
                        raise ValueError('wrong value for "to_port": '
                                         'expected value less that from_port (%d), found %d' %
                                         (from_port, to_port))
                else:
                    raise ValueError('wrong value for "protocol": '
                                     'expected one of (tcp, udp, icmp), found %s' %
                                     protocol)

                rules.append({
                    'protocol': protocol,
                    'cidr': config_rule['cidr'],
                    'from_port': from_port,
                    'to_port': to_port,
                })
        except KeyError as e:
            logger.error('Skipping misconfigured security group: parameter "%s" not found',
                         e.message)
        except (ValueError, TypeError) as e:
            logger.error('Skipping misconfigured security group: %s',
                         e.message)
        else:
            groups.append({
                'name': name,
                'description': description,
                'rules': rules,
            })

    return groups


def create_initial_security_groups(sender, instance=None, created=False, **kwargs):
    if not created:
        return

    from nodeconductor.iaas.models import SecurityGroup

    for group in _get_default_security_groups():
        g = SecurityGroup.objects.create(
            name=group['name'],
            description=group['description'],
            cloud_project_membership=instance,
        )

        for rule in group['rules']:
            g.rules.create(**rule)


def prevent_deletion_of_instances_with_connected_backups(sender, instance, **kwargs):
    from nodeconductor.backup.models import Backup
    ct = ContentType.objects.get_for_model(instance._meta.model)
    connected_backups = Backup.objects.filter(content_type=ct, object_id=instance.id)

    if connected_backups.exists():
        raise models.ProtectedError(
            "Cannot delete instance because it has connected backups.",
            connected_backups
        )


def set_cpm_default_availability_zone(sender, instance=None, **kwargs):
    if not instance.availability_zone:
        try:
            OpenStackSettings = apps.get_model('iaas', 'OpenStackSettings')
            options = OpenStackSettings.objects.get(auth_url=instance.cloud.auth_url)
        except OpenStackSettings.DoesNotExist:
            pass
        else:
            instance.availability_zone = options.availability_zone<|MERGE_RESOLUTION|>--- conflicted
+++ resolved
@@ -4,9 +4,9 @@
 
 from django.apps import apps
 from django.conf import settings
-from django.utils.lru_cache import lru_cache
 from django.contrib.contenttypes.models import ContentType
 from django.db import models, router, DEFAULT_DB_ALIAS
+from django.utils.lru_cache import lru_cache
 
 from nodeconductor.core import models as core_models
 from nodeconductor.core.serializers import UnboundSerializerMethodField
@@ -16,10 +16,6 @@
 logger = logging.getLogger('nodeconductor.iaas')
 
 
-<<<<<<< HEAD
-def filter_clouds(clouds, request):
-    related_clouds = clouds.all()
-=======
 def sync_openstack_settings(app_config, using=DEFAULT_DB_ALIAS, **kwargs):
     OpenStackSettings = app_config.get_model('OpenStackSettings')
 
@@ -45,9 +41,8 @@
             queryset.create(**opts)
 
 
-def get_related_clouds(obj, request):
-    related_clouds = obj.clouds.all()
->>>>>>> 7326ae49
+def filter_clouds(clouds, request):
+    related_clouds = clouds.all()
 
     try:
         user = request.user
@@ -220,8 +215,8 @@
 
 def set_cpm_default_availability_zone(sender, instance=None, **kwargs):
     if not instance.availability_zone:
+        OpenStackSettings = apps.get_model('iaas', 'OpenStackSettings')
         try:
-            OpenStackSettings = apps.get_model('iaas', 'OpenStackSettings')
             options = OpenStackSettings.objects.get(auth_url=instance.cloud.auth_url)
         except OpenStackSettings.DoesNotExist:
             pass
