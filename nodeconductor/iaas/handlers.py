from __future__ import unicode_literals

import logging

from django.apps import apps
from django.conf import settings
from django.contrib.contenttypes.models import ContentType
from django.db import models, router, DEFAULT_DB_ALIAS
from django.utils.lru_cache import lru_cache

from nodeconductor.core import models as core_models
from nodeconductor.core.serializers import UnboundSerializerMethodField
from nodeconductor.quotas import handlers as quotas_handlers
from nodeconductor.structure.filters import filter_queryset_for_user


logger = logging.getLogger('nodeconductor.iaas')


def sync_openstack_settings(app_config, using=DEFAULT_DB_ALIAS, **kwargs):
    OpenStackSettings = app_config.get_model('OpenStackSettings')

    if not router.allow_migrate(using, OpenStackSettings):
        return

    nc_settings = getattr(settings, 'NODECONDUCTOR', {})
    openstacks = nc_settings.get('OPENSTACK_CREDENTIALS', ())

    if openstacks:
        import warnings
        logger.info("Sync OpenStack credentials")
        warnings.warn(
            "OPENSTACK_CREDENTIALS setting is deprecated. "
            "Create OpenStackSetting model instance instead.",
            DeprecationWarning,
        )

    for opts in openstacks:
        opts['availability_zone'] = opts.pop('default_availability_zone', '')
        queryset = OpenStackSettings._default_manager.using(using)
        if not queryset.filter(auth_url=opts['auth_url']).exists():
            queryset.create(**opts)


def filter_clouds(clouds, request):
    related_clouds = clouds.all()

    try:
        user = request.user
        related_clouds = filter_queryset_for_user(related_clouds, user)
    except AttributeError:
        pass

    from nodeconductor.iaas.serializers import BasicCloudSerializer

    serializer_instance = BasicCloudSerializer(related_clouds, many=True, context={'request': request})

    return serializer_instance.data


def add_clouds_to_related_model(sender, fields, **kwargs):
    fields['clouds'] = UnboundSerializerMethodField(filter_clouds)


def propagate_new_users_key_to_his_projects_clouds(sender, instance=None, created=False, **kwargs):
    if not created:
        return

    public_key = instance

    from nodeconductor.iaas.models import CloudProjectMembership

    membership_queryset = filter_queryset_for_user(
        CloudProjectMembership.objects.all(), public_key.user)

    membership_pks = membership_queryset.values_list('pk', flat=True)

    if membership_pks:
        # Note: importing here to avoid circular import hell
        from nodeconductor.iaas import tasks

        tasks.push_ssh_public_keys.delay([public_key.uuid.hex], list(membership_pks))


def propagate_users_keys_to_clouds_of_newly_granted_project(sender, structure, user, role, **kwargs):
    project = structure

    ssh_public_key_uuids = core_models.SshPublicKey.objects.filter(
        user=user).values_list('uuid', flat=True)

    from nodeconductor.iaas.models import CloudProjectMembership

    membership_pks = CloudProjectMembership.objects.filter(
        project=project).values_list('pk', flat=True)

    if ssh_public_key_uuids and membership_pks:
        # Note: importing here to avoid circular import hell
        from nodeconductor.iaas import tasks

        tasks.push_ssh_public_keys.delay(
            list(ssh_public_key_uuids), list(membership_pks))


@lru_cache(maxsize=1)
def _get_default_security_groups():
    nc_settings = getattr(settings, 'NODECONDUCTOR', {})
    config_groups = nc_settings.get('DEFAULT_SECURITY_GROUPS', [])
    groups = []

    def get_icmp(config_rule, key):
        result = config_rule[key]

        if not isinstance(result, (int, long)):
            raise TypeError('wrong type for "%s": expected int, found %s' %
                            (key, type(result).__name__))

        if not -1 <= result <= 255:
            raise ValueError('wrong value for "%s": '
                             'expected value in range [-1, 255], found %d' %
                             key, result)

        return result

    def get_port(config_rule, key):
        result = config_rule[key]

        if not isinstance(result, (int, long)):
            raise TypeError('wrong type for "%s": expected int, found %s' %
                            (key, type(result).__name__))

        if not 1 <= result <= 65535:
            raise ValueError('wrong value for "%s": '
                             'expected value in range [1, 65535], found %d' %
                             (key, result))

        return result

    for config_group in config_groups:
        try:
            name = config_group['name']
            description = config_group['description']
            config_rules = config_group['rules']
            if not isinstance(config_rules, (tuple, list)):
                raise TypeError('wrong type for "rules": expected list, found %s' %
                                type(config_rules).__name__)

            rules = []
            for config_rule in config_rules:
                protocol = config_rule['protocol']
                if protocol == 'icmp':
                    from_port = get_icmp(config_rule, 'icmp_type')
                    to_port = get_icmp(config_rule, 'icmp_code')
                elif protocol in ('tcp', 'udp'):
                    from_port = get_port(config_rule, 'from_port')
                    to_port = get_port(config_rule, 'to_port')

                    if to_port < from_port:
                        raise ValueError('wrong value for "to_port": '
                                         'expected value less that from_port (%d), found %d' %
                                         (from_port, to_port))
                else:
                    raise ValueError('wrong value for "protocol": '
                                     'expected one of (tcp, udp, icmp), found %s' %
                                     protocol)

                rules.append({
                    'protocol': protocol,
                    'cidr': config_rule['cidr'],
                    'from_port': from_port,
                    'to_port': to_port,
                })
        except KeyError as e:
            logger.error('Skipping misconfigured security group: parameter "%s" not found',
                         e.message)
        except (ValueError, TypeError) as e:
            logger.error('Skipping misconfigured security group: %s',
                         e.message)
        else:
            groups.append({
                'name': name,
                'description': description,
                'rules': rules,
            })

    return groups


def create_initial_security_groups(sender, instance=None, created=False, **kwargs):
    if not created:
        return

    from nodeconductor.iaas.models import SecurityGroup

    for group in _get_default_security_groups():
        g = SecurityGroup.objects.create(
            name=group['name'],
            description=group['description'],
            cloud_project_membership=instance,
        )

        for rule in group['rules']:
            g.rules.create(**rule)


def prevent_deletion_of_instances_with_connected_backups(sender, instance, **kwargs):
    from nodeconductor.backup.models import Backup
    ct = ContentType.objects.get_for_model(instance._meta.model)
    connected_backups = Backup.objects.filter(content_type=ct, object_id=instance.id)

    if connected_backups.exists():
        raise models.ProtectedError(
            "Cannot delete instance because it has connected backups.",
            connected_backups
        )


def set_cpm_default_availability_zone(sender, instance=None, **kwargs):
    if not instance.availability_zone:
        OpenStackSettings = apps.get_model('iaas', 'OpenStackSettings')
        try:
            options = OpenStackSettings.objects.get(auth_url=instance.cloud.auth_url)
        except OpenStackSettings.DoesNotExist:
            pass
        else:
            instance.availability_zone = options.availability_zone


<<<<<<< HEAD
change_customer_nc_instances_quota = quotas_handlers.quantity_quota_handler_factory(
    path_to_quota_scope='cloud_project_membership.project.customer',
    quota_name='nc_resource_count',
)
=======
def check_instance_name_update(sender, instance=None, created=False, **kwargs):
    if created:
        return

    old_name = instance._old_values['name']
    if old_name != instance.name:
        from nodeconductor.iaas.tasks.zabbix import zabbix_update_host_visible_name
        zabbix_update_host_visible_name.delay(instance.uuid)
>>>>>>> fbc56641
<|MERGE_RESOLUTION|>--- conflicted
+++ resolved
@@ -225,12 +225,12 @@
             instance.availability_zone = options.availability_zone
 
 
-<<<<<<< HEAD
 change_customer_nc_instances_quota = quotas_handlers.quantity_quota_handler_factory(
     path_to_quota_scope='cloud_project_membership.project.customer',
     quota_name='nc_resource_count',
 )
-=======
+
+
 def check_instance_name_update(sender, instance=None, created=False, **kwargs):
     if created:
         return
@@ -238,5 +238,4 @@
     old_name = instance._old_values['name']
     if old_name != instance.name:
         from nodeconductor.iaas.tasks.zabbix import zabbix_update_host_visible_name
-        zabbix_update_host_visible_name.delay(instance.uuid)
->>>>>>> fbc56641
+        zabbix_update_host_visible_name.delay(instance.uuid)