from __future__ import absolute_import

# Global import of all tasks from submodules.
# Required for proper work of celery autodiscover
# and adding all tasks to the registry.

from .iaas import *
<<<<<<< HEAD
from .services import *
from .flavors import resize_flavor, flavor_change_succeeded, flavor_change_failed
from nodeconductor.iaas.tasks.openstack import (
    create_openstack_session, nova_wait_for_server_status,
    nova_server_resize, nova_server_resize_confirm)
=======
from .zabbix import *
from .instance import *
from .flavors import *
from .openstack import *
>>>>>>> 367b5a3d
<|MERGE_RESOLUTION|>--- conflicted
+++ resolved
@@ -4,16 +4,9 @@
 # Required for proper work of celery autodiscover
 # and adding all tasks to the registry.
 
+from .flavors import *
 from .iaas import *
-<<<<<<< HEAD
+from .instance import *
+from .openstack import *
 from .services import *
-from .flavors import resize_flavor, flavor_change_succeeded, flavor_change_failed
-from nodeconductor.iaas.tasks.openstack import (
-    create_openstack_session, nova_wait_for_server_status,
-    nova_server_resize, nova_server_resize_confirm)
-=======
-from .zabbix import *
-from .instance import *
-from .flavors import *
-from .openstack import *
->>>>>>> 367b5a3d
+from .zabbix import *