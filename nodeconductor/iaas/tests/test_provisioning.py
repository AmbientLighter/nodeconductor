--- conflicted
+++ resolved
@@ -151,7 +151,7 @@
                                                                       project=self.admined_instance.project)
         security_group = cloud_factories.SecurityGroupFactory(cloud_project_membership=cloud_project_membership)
         data['security_groups'] = [
-            {'url': _security_group_url(security_group)}
+            {'url': cloud_factories.SecurityGroupFactory.get_url(security_group)}
         ]
 
         response = self.client.put(self._get_instance_url(self.admined_instance), data)
@@ -544,44 +544,14 @@
         }
 
 
-class InstanceListRetreiveTEst(test.APITransactionTestCase):
+class InstanceListRetrieveTest(test.APITransactionTestCase):
 
     def setUp(self):
         self.staff = structure_factories.UserFactory(is_staff=True)
         self.instance = factories.InstanceFactory()
-<<<<<<< HEAD
-        self.instance.ssh_public_key.user = self.user
-        self.instance.ssh_public_key.save()
-        self.instance.project.add_user(self.user, structure_models.ProjectRole.ADMINISTRATOR)
-
-        self.instance_security_groups = factories.InstanceSecurityGroupFactory.create_batch(2, instance=self.instance)
-        self.cloud_security_groups = [g.security_group for g in self.instance_security_groups]
-
-    def test_groups_list_in_instance_response(self):
-        response = self.client.get(_instance_url(self.instance))
-        self.assertEqual(response.status_code, status.HTTP_200_OK)
-
-        fields = ('name',)
-        for field in fields:
-            expected_security_groups = [getattr(g, field) for g in self.cloud_security_groups]
-            self.assertItemsEqual([g[field] for g in response.data['security_groups']], expected_security_groups)
-
-    def test_add_instance_with_security_groups(self):
-        data = _instance_data(self.instance)
-        data['security_groups'] = [self._get_valid_security_group_payload(g.security_group)
-                                   for g in self.instance_security_groups]
-
-        response = self.client.post(_instance_list_url(), data=data)
-        self.assertEqual(response.status_code, status.HTTP_201_CREATED)
-
-    def test_change_instance_security_groups_single_field(self):
-        data = {'security_groups': [self._get_valid_security_group_payload(g.security_group)
-                                    for g in self.instance_security_groups]}
-=======
 
     def test_user_does_not_receive_deleted_instances_backups(self):
         self.client.force_authenticate(self.staff)
->>>>>>> 9c6dc548
 
         backup_factories.BackupFactory(
             state=backup_models.Backup.States.DELETED, backup_source=self.instance)
@@ -590,29 +560,5 @@
         url = factories.InstanceFactory.get_url(self.instance)
         response = self.client.get(url)
         self.assertEqual(response.status_code, status.HTTP_200_OK)
-<<<<<<< HEAD
-
-        data = _instance_data(self.instance)
-        data['security_groups'] = [self._get_valid_security_group_payload()
-                                   for g in self.instance_security_groups]
-
-        response = self.client.put(_instance_url(self.instance), data=data)
-        self.assertEqual(response.status_code, status.HTTP_200_OK)
-
-    def test_security_groups_is_not_required(self):
-        data = _instance_data(self.instance)
-        self.assertNotIn('security_groups', data)
-        response = self.client.post(_instance_list_url(), data=data)
-        self.assertEqual(response.status_code, status.HTTP_201_CREATED)
-
-    # Helper methods
-    def _get_valid_security_group_payload(self, security_group=None):
-        if security_group is None:
-            security_group = cloud_factories.SecurityGroupFactory()
-        return {
-            'url': _security_group_url(security_group),
-        }
-=======
         self.assertEqual(len(response.data['backups']), 1)
-        self.assertEqual(response.data['backups'][0]['url'], backup_factories.BackupFactory.get_url(backup))
->>>>>>> 9c6dc548
+        self.assertEqual(response.data['backups'][0]['url'], backup_factories.BackupFactory.get_url(backup))