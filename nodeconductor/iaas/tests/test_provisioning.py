from __future__ import unicode_literals

from decimal import Decimal

from django.core.urlresolvers import reverse
from mock import patch, Mock
from rest_framework import status
from rest_framework import test

from nodeconductor.backup import models as backup_models
from nodeconductor.backup.tests import factories as backup_factories
from nodeconductor.core.fields import comma_separated_string_list_re as ips_regex
from nodeconductor.iaas.models import Instance, CloudProjectMembership, FloatingIP
from nodeconductor.iaas.tests import factories
from nodeconductor.structure.models import ProjectRole, ProjectGroupRole
from nodeconductor.structure.tests import factories as structure_factories


# TODO: Replace this mixin methods with Factory.get_url() methods
class UrlResolverMixin(object):
    def _get_flavor_url(self, flavor):
        return 'http://testserver' + reverse('flavor-detail', kwargs={'uuid': flavor.uuid})

    def _get_project_url(self, project):
        return 'http://testserver' + reverse('project-detail', kwargs={'uuid': project.uuid})

    def _get_template_url(self, template):
        return 'http://testserver' + reverse('iaastemplate-detail', kwargs={'uuid': template.uuid})

    def _get_ssh_public_key_url(self, key):
        return 'http://testserver' + reverse('sshpublickey-detail', kwargs={'uuid': key.uuid})


class InstanceApiPermissionTest(UrlResolverMixin, test.APITransactionTestCase):
    def setUp(self):
        self.user = structure_factories.UserFactory()

        # User admins managed_instance through its project
        # User manages managed_instance through its project group
        self.admined_instance = factories.InstanceFactory(state=Instance.States.OFFLINE)
        self.managed_instance = factories.InstanceFactory(state=Instance.States.OFFLINE)

        admined_project = self.admined_instance.cloud_project_membership.project
        admined_project.add_user(self.user, ProjectRole.ADMINISTRATOR)

        project = self.managed_instance.cloud_project_membership.project
        managed_project_group = structure_factories.ProjectGroupFactory()
        managed_project_group.projects.add(project)

        managed_project_group.add_user(self.user, ProjectGroupRole.MANAGER)

    # List filtration tests
    def test_anonymous_user_cannot_list_instances(self):
        response = self.client.get(reverse('instance-list'))
        self.assertEqual(response.status_code, status.HTTP_401_UNAUTHORIZED)

    def test_user_can_list_instances_of_projects_he_is_administrator_of(self):
        self.client.force_authenticate(user=self.user)

        response = self.client.get(reverse('instance-list'))
        self.assertEqual(response.status_code, status.HTTP_200_OK)

        instance_url = factories.InstanceFactory.get_url(self.admined_instance)
        self.assertIn(instance_url, [instance['url'] for instance in response.data])

    def test_user_can_list_instances_of_projects_he_is_manager_of(self):
        self.client.force_authenticate(user=self.user)

        response = self.client.get(reverse('instance-list'))
        self.assertEqual(response.status_code, status.HTTP_200_OK)

        instance_url = factories.InstanceFactory.get_url(self.managed_instance)
        self.assertIn(instance_url, [instance['url'] for instance in response.data])

    def test_user_cannot_list_instances_of_projects_he_has_no_role_in(self):
        self.client.force_authenticate(user=self.user)

        inaccessible_instance = factories.InstanceFactory()

        response = self.client.get(reverse('instance-list'))
        self.assertEqual(response.status_code, status.HTTP_200_OK)

        instance_url = factories.InstanceFactory.get_url(inaccessible_instance)
        self.assertNotIn(instance_url, [instance['url'] for instance in response.data])

    # Direct instance access tests
    def test_anonymous_user_cannot_access_instance(self):
        instance = factories.InstanceFactory()
        response = self.client.get(factories.InstanceFactory.get_url(instance))
        self.assertEqual(response.status_code, status.HTTP_401_UNAUTHORIZED)

    def test_user_can_access_instances_of_projects_he_is_administrator_of(self):
        self.client.force_authenticate(user=self.user)

        response = self.client.get(factories.InstanceFactory.get_url(self.admined_instance))
        self.assertEqual(response.status_code, status.HTTP_200_OK)

    def test_user_can_access_instances_of_projects_he_is_manager_of(self):
        self.client.force_authenticate(user=self.user)

        response = self.client.get(factories.InstanceFactory.get_url(self.managed_instance))
        self.assertEqual(response.status_code, status.HTTP_200_OK)

    def test_user_cannot_access_instances_of_projects_he_has_no_role_in(self):
        self.client.force_authenticate(user=self.user)

        inaccessible_instance = factories.InstanceFactory()

        response = self.client.get(self._get_project_url(inaccessible_instance))
        # 404 is used instead of 403 to hide the fact that the resource exists at all
        self.assertEqual(response.status_code, status.HTTP_404_NOT_FOUND)

    # Deletion tests
    def test_anonymous_user_cannot_delete_instances(self):
        response = self.client.delete(self._get_project_url(factories.InstanceFactory()))
        self.assertEqual(response.status_code, status.HTTP_401_UNAUTHORIZED)

    def test_user_can_delete_offline_instances_of_projects_he_is_administrator_of(self):
        self.client.force_authenticate(user=self.user)

        instance = self.admined_instance

        instance.state = Instance.States.OFFLINE
        instance.save()

        response = self.client.delete(factories.InstanceFactory.get_url(instance))
        self.assertEqual(response.status_code, status.HTTP_202_ACCEPTED)

        reread_instance = Instance.objects.get(pk=instance.pk)

        self.assertEqual(reread_instance.state, Instance.States.DELETION_SCHEDULED,
                         'Instance should have been scheduled for deletion')

    def test_user_cannot_delete_non_offline_instances_of_projects_he_is_administrator_of(self):
        self.client.force_authenticate(user=self.user)

        # Check all states but offline
        forbidden_states = [
            state
            for (state, _) in Instance.States.CHOICES
            if state != Instance.States.OFFLINE
        ]

        for state in forbidden_states:
            instance = factories.InstanceFactory(state=state)
            instance.cloud_project_membership.project.add_user(self.user, ProjectRole.ADMINISTRATOR)

            response = self.client.delete(factories.InstanceFactory.get_url(instance))

            self.assertEqual(response.status_code, status.HTTP_409_CONFLICT)

            try:
                reread_instance = Instance.objects.get(pk=instance.pk)
            except Instance.DoesNotExist:
                self.fail('Instance should not have been deleted')
            else:
                self.assertEqual(
                    reread_instance.state, instance.state,
                    'Instance state should have stayed intact',
                )

    def test_user_cannot_delete_instances_of_projects_he_is_manager_of(self):
        self.client.force_authenticate(user=self.user)

        response = self.client.delete(factories.InstanceFactory.get_url(self.managed_instance))
        self.assertEqual(response.status_code, status.HTTP_403_FORBIDDEN)

    # Mutation tests
    def test_user_can_change_description_of_instance_he_is_administrator_of(self):
        self.client.force_authenticate(user=self.user)

        data = self._get_valid_payload(self.admined_instance)
        data['description'] = 'changed description1'

        response = self.client.put(factories.InstanceFactory.get_url(self.admined_instance), data)
        self.assertEqual(response.status_code, status.HTTP_200_OK)

        changed_instance = Instance.objects.get(pk=self.admined_instance.pk)

        self.assertEqual(changed_instance.description, 'changed description1')

    def test_user_can_change_security_groups_of_instance_he_is_administrator_of(self):
        self.client.force_authenticate(user=self.user)

        data = self._get_valid_payload(self.admined_instance)

        # new sec group
        cloud_project_membership = self.admined_instance.cloud_project_membership
        security_group = factories.SecurityGroupFactory(cloud_project_membership=cloud_project_membership)
        data['security_groups'] = [
            {'url': factories.SecurityGroupFactory.get_url(security_group)}
        ]

        response = self.client.put(factories.InstanceFactory.get_url(self.admined_instance), data)
        self.assertEqual(response.status_code, status.HTTP_200_OK)

    def test_user_cannot_change_description_of_instance_he_is_manager_of(self):
        self.client.force_authenticate(user=self.user)

        data = self._get_valid_payload(self.managed_instance)
        data['description'] = 'changed description1'

        response = self.client.put(factories.InstanceFactory.get_url(self.managed_instance), data)
        self.assertEqual(response.status_code, status.HTTP_403_FORBIDDEN)

    def test_user_cannot_change_description_of_instance_he_has_no_role_in(self):
        self.client.force_authenticate(user=self.user)

        inaccessible_instance = factories.InstanceFactory()
        data = self._get_valid_payload(inaccessible_instance)
        data['description'] = 'changed description1'

        response = self.client.put(factories.InstanceFactory.get_url(inaccessible_instance), data)
        self.assertEqual(response.status_code, status.HTTP_404_NOT_FOUND)

    def test_user_can_change_description_single_field_of_instance_he_is_administrator_of(self):
        self.client.force_authenticate(user=self.user)

        data = {
            'description': 'changed description1',
        }

        response = self.client.patch(factories.InstanceFactory.get_url(self.admined_instance), data)
        self.assertEqual(response.status_code, status.HTTP_200_OK)

        changed_instance = Instance.objects.get(pk=self.admined_instance.pk)
        self.assertEqual(changed_instance.description, 'changed description1')

    def test_user_cannot_change_description_single_field_of_instance_he_is_manager_of(self):
        self.client.force_authenticate(user=self.user)

        data = {
            'description': 'changed description1',
        }

        response = self.client.patch(factories.InstanceFactory.get_url(self.managed_instance), data)
        self.assertEqual(response.status_code, status.HTTP_403_FORBIDDEN)

    def test_user_cannot_change_description_single_field_of_instance_he_has_no_role_in(self):
        self.client.force_authenticate(user=self.user)

        inaccessible_instance = factories.InstanceFactory()
        data = {
            'description': 'changed description1',
        }

        response = self.client.patch(factories.InstanceFactory.get_url(inaccessible_instance), data)
        self.assertEqual(response.status_code, status.HTTP_404_NOT_FOUND)

    def test_user_can_change_flavor_of_stopped_instance_he_is_administrator_of(self):
        self.client.force_authenticate(user=self.user)

        new_flavor = factories.FlavorFactory(
            cloud=self.admined_instance.cloud_project_membership.cloud,
            disk=self.admined_instance.system_volume_size + 1,
        )

        data = {'flavor': self._get_flavor_url(new_flavor)}

        response = self.client.post(factories.InstanceFactory.get_url(self.admined_instance, action='resize'), data)

        self.assertEqual(response.status_code, status.HTTP_202_ACCEPTED, response.data)

        reread_instance = Instance.objects.get(pk=self.admined_instance.pk)

        self.assertEqual(reread_instance.system_volume_size, self.admined_instance.system_volume_size,
                         'Instance system_volume_size should not have changed')
        self.assertEqual(reread_instance.state, Instance.States.RESIZING_SCHEDULED,
                         'Instance should have been scheduled to resize')

    def test_user_can_change_flavor_to_flavor_with_less_cpu_if_result_cpu_quota_usage_is_less_then_cpu_limit(self):
        self.client.force_authenticate(user=self.user)
        instance = self.admined_instance
        instance.cores = 5
        instance.save()
        membership = instance.cloud_project_membership
        membership.set_quota_limit('vcpu', instance.cores)
        membership.set_quota_limit('max_instances', 0)
        membership.set_quota_limit('storage', 0)

        new_flavor = factories.FlavorFactory(
            cloud=self.admined_instance.cloud_project_membership.cloud,
            disk=self.admined_instance.system_volume_size + 1,
            cores=instance.cores - 1,
        )

        data = {'flavor': self._get_flavor_url(new_flavor)}

        response = self.client.post(factories.InstanceFactory.get_url(self.admined_instance, action='resize'), data)

        self.assertEqual(response.status_code, status.HTTP_202_ACCEPTED, response.data)
        reread_instance = Instance.objects.get(pk=self.admined_instance.pk)
        self.assertEqual(reread_instance.state, Instance.States.RESIZING_SCHEDULED,
                         'Instance should have been scheduled to resize')

    def test_user_can_change_flavor_to_flavor_with_less_ram_if_result_ram_quota_usage_is_less_then_ram_limit(self):
        self.client.force_authenticate(user=self.user)
        instance = self.admined_instance
        instance.cores = 5
        instance.save()
        membership = instance.cloud_project_membership
        membership.set_quota_limit('ram', instance.ram)
        membership.set_quota_limit('vcpu', instance.cores)
        membership.set_quota_limit('max_instnces', 0)
        membership.set_quota_limit('storage', 0)

        new_flavor = factories.FlavorFactory(
            cloud=self.admined_instance.cloud_project_membership.cloud,
            disk=self.admined_instance.system_volume_size + 1,
            ram=instance.ram - 1,
        )
        data = {'flavor': self._get_flavor_url(new_flavor)}

        response = self.client.post(factories.InstanceFactory.get_url(self.admined_instance, action='resize'), data)

        self.assertEqual(response.status_code, status.HTTP_202_ACCEPTED, response.data)
        reread_instance = Instance.objects.get(pk=self.admined_instance.pk)
        self.assertEqual(reread_instance.state, Instance.States.RESIZING_SCHEDULED,
                         'Instance should have been scheduled to resize')

    def test_user_cannot_change_flavor_of_stopped_instance_he_is_administrator_of_if_quota_would_be_exceeded(self):
        self.client.force_authenticate(user=self.user)
        membership = self.admined_instance.cloud_project_membership

        # check for ram
        big_ram_flavor = factories.FlavorFactory(
            cloud=membership.cloud,
            ram=membership.quotas.get(name='ram').limit + self.admined_instance.ram + 1,
        )
        data = {'flavor': self._get_flavor_url(big_ram_flavor)}
        response = self.client.post(factories.InstanceFactory.get_url(self.admined_instance, action='resize'), data)
        self.assertEqual(response.status_code, status.HTTP_400_BAD_REQUEST, response.data)

        # check for vcpu
        many_core_flavor = factories.FlavorFactory(
            cloud=membership.cloud,
            cores=membership.quotas.get(name='vcpu').limit + self.admined_instance.cores + 1,
        )
        data = {'flavor': self._get_flavor_url(many_core_flavor)}
        response = self.client.post(factories.InstanceFactory.get_url(self.admined_instance, action='resize'), data)
        self.assertEqual(response.status_code, status.HTTP_400_BAD_REQUEST, response.data)

    def test_user_cannot_modify_instance_connected_to_failing_cloud_project_membership(self):
        self.client.force_authenticate(user=self.user)
        data = {
            'description': 'changed description1',
        }

        # set instance's CPM to a failed state
        self.admined_instance.cloud_project_membership.set_erred()
        self.admined_instance.cloud_project_membership.save()

        response = self.client.patch(factories.InstanceFactory.get_url(self.admined_instance), data)
        self.assertEqual(response.status_code, status.HTTP_409_CONFLICT)

    def test_user_cannot_change_flavor_to_flavor_from_different_cloud(self):
        self.client.force_authenticate(user=self.user)

        instance = self.admined_instance

        new_flavor = factories.FlavorFactory(disk=self.admined_instance.system_volume_size + 1)

        CloudProjectMembership.objects.create(
            project=instance.cloud_project_membership.project,
            cloud=new_flavor.cloud,
        )

        data = {'flavor': self._get_flavor_url(new_flavor)}

        response = self.client.post(factories.InstanceFactory.get_url(instance, action='resize'), data)

        self.assertEqual(response.status_code, status.HTTP_400_BAD_REQUEST)
        self.assertDictContainsSubset({'flavor': 'New flavor is not within the same cloud'},
                                      response.data)

        reread_instance = Instance.objects.get(pk=instance.pk)

        self.assertEqual(reread_instance.system_volume_size, instance.system_volume_size,
                         'Instance system_volume_size not have changed')

    def test_user_cannot_set_disk_size_greater_than_resource_quota(self):
        self.client.force_authenticate(user=self.user)
        instance = self.admined_instance
        membership = instance.cloud_project_membership
        data = {
            'disk_size': membership.quotas.get(name='storage').limit + 1 + instance.data_volume_size
        }

        response = self.client.post(factories.InstanceFactory.get_url(instance, action='resize'), data)

        self.assertEqual(response.status_code, status.HTTP_400_BAD_REQUEST)
        reread_instance = Instance.objects.get(pk=instance.pk)
        self.assertEqual(reread_instance.data_volume_size, instance.data_volume_size,
                         'Instance data_volume_size has to remain the same')

    def test_user_cannot_change_flavor_of_stopped_instance_he_is_manager_of(self):
        self.client.force_authenticate(user=self.user)

        instance = self.managed_instance
        new_flavor = factories.FlavorFactory(
            cloud=instance.cloud_project_membership.cloud,
            disk=self.admined_instance.system_volume_size + 1,
        )

        data = {'flavor': self._get_flavor_url(new_flavor)}

        response = self.client.post(factories.InstanceFactory.get_url(instance, action='resize'), data)

        self.assertEqual(response.status_code, status.HTTP_403_FORBIDDEN)
        reread_instance = Instance.objects.get(pk=instance.pk)
        self.assertEqual(reread_instance.system_volume_size, instance.system_volume_size,
                         'Instance system_volume_size not have changed')

    def test_user_cannot_change_flavor_of_instance_he_has_no_role_in(self):
        self.client.force_authenticate(user=self.user)

        inaccessible_instance = factories.InstanceFactory()

        new_flavor = factories.FlavorFactory(
            cloud=inaccessible_instance.cloud_project_membership.cloud,
            disk=self.admined_instance.system_volume_size + 1,
        )

        data = {'flavor': self._get_flavor_url(new_flavor)}

        response = self.client.post(factories.InstanceFactory.get_url(inaccessible_instance, action='resize'), data)

        self.assertEqual(response.status_code, status.HTTP_404_NOT_FOUND)
        reread_instance = Instance.objects.get(pk=inaccessible_instance.pk)
        self.assertEqual(reread_instance.system_volume_size, inaccessible_instance.system_volume_size,
                         'Instance system_volume_size not have changed')

    def test_user_cannot_modify_instance_in_provisioning_scheduled_state(self):
        self.client.force_authenticate(user=self.user)

        instance = factories.InstanceFactory(state=Instance.States.PROVISIONING_SCHEDULED)
        project = instance.cloud_project_membership.project
        project.add_user(self.user, ProjectRole.ADMINISTRATOR)

        url = factories.InstanceFactory.get_url(instance)

        for action in 'stop', 'start', 'resize':
            response = self.client.post('%s%s/' % (url, action), {})
            self.assertEqual(response.status_code, status.HTTP_409_CONFLICT)

        response = self.client.put(url, {})
        self.assertEqual(response.status_code, status.HTTP_409_CONFLICT)

        response = self.client.patch(url, {})
        self.assertEqual(response.status_code, status.HTTP_409_CONFLICT)

        response = self.client.delete(url)
        self.assertEqual(response.status_code, status.HTTP_409_CONFLICT)

    def test_user_cannot_modify_in_unstable_state(self):
        self.client.force_authenticate(user=self.user)

        for state in Instance.States.UNSTABLE_STATES:
            instance = factories.InstanceFactory(state=state)
            project = instance.cloud_project_membership.project
            project.add_user(self.user, ProjectRole.ADMINISTRATOR)

            url = factories.InstanceFactory.get_url(instance)

            for method in ('PUT', 'PATCH', 'DELETE'):
                func = getattr(self.client, method.lower())
                response = func(url)
                self.assertEqual(response.status_code, status.HTTP_409_CONFLICT)

    def test_user_cannot_change_flavor_of_non_offline_instance(self):
        self.client.force_authenticate(user=self.user)

        # Check all states but deleted and offline
        forbidden_states = [
            state
            for (state, _) in Instance.States.CHOICES
            if state not in (Instance.States.DELETING, Instance.States.OFFLINE)
        ]

        for state in forbidden_states:
            instance = factories.InstanceFactory(state=state)
            membership = instance.cloud_project_membership

            membership.project.add_user(self.user, ProjectRole.ADMINISTRATOR)

            changed_flavor = factories.FlavorFactory(cloud=membership.cloud)

            data = {'flavor': self._get_flavor_url(changed_flavor)}

            response = self.client.post(factories.InstanceFactory.get_url(instance) + 'resize/', data)

            self.assertEqual(response.status_code, status.HTTP_409_CONFLICT)

            reread_instance = Instance.objects.get(pk=instance.pk)
            self.assertEqual(reread_instance.system_volume_size, instance.system_volume_size,
                             'Instance system_volume_size not have changed')

    def test_user_cannot_change_flavor_of_running_instance_he_is_manager_of(self):
        self.client.force_authenticate(user=self.user)

        forbidden_states = [
            state
            for (state, _) in Instance.States.CHOICES
        ]

        for state in forbidden_states:
            managed_instance = factories.InstanceFactory(state=state)
            membership = managed_instance.cloud_project_membership

            membership.project.add_user(self.user, ProjectRole.MANAGER)

            new_flavor = factories.FlavorFactory(cloud=membership.cloud)

            data = {'flavor': self._get_flavor_url(new_flavor)}

            response = self.client.post(factories.InstanceFactory.get_url(managed_instance, action='resize'), data)

            self.assertEqual(response.status_code, status.HTTP_403_FORBIDDEN)

    def test_user_cannot_change_flavor_and_disk_size_simultaneously(self):
        self.client.force_authenticate(user=self.user)

        instance = factories.InstanceFactory(state=Instance.States.OFFLINE)

        cloud = instance.cloud_project_membership.cloud
        project = instance.cloud_project_membership.project
        project.add_user(self.user, ProjectRole.MANAGER)
        project.add_user(self.user, ProjectRole.ADMINISTRATOR)

        new_flavor = factories.FlavorFactory(cloud=cloud)

        data = {
            'flavor': self._get_flavor_url(new_flavor),
            'disk_size': 100,
        }

        response = self.client.post(factories.InstanceFactory.get_url(instance, action='resize'), data)

        self.assertEqual(response.status_code, status.HTTP_400_BAD_REQUEST)
        self.assertDictContainsSubset(
            {'non_field_errors': ['Cannot resize both disk size and flavor simultaneously']}, response.data)

    def test_user_cannot_resize_with_empty_parameters(self):
        self.client.force_authenticate(user=self.user)

        instance = factories.InstanceFactory(state=Instance.States.OFFLINE)
        project = instance.cloud_project_membership.project

        project.add_user(self.user, ProjectRole.MANAGER)
        project.add_user(self.user, ProjectRole.ADMINISTRATOR)

        data = {}

        response = self.client.post(factories.InstanceFactory.get_url(instance, action='resize'), data)

        self.assertEqual(response.status_code, status.HTTP_400_BAD_REQUEST)
        self.assertDictContainsSubset(
            {'non_field_errors': ['Either disk_size or flavor is required']}, response.data)

    def test_user_can_resize_disk_of_flavor_of_instance_he_is_administrator_of(self):
        self.client.force_authenticate(user=self.user)

        instance = self.admined_instance
        instance.cloud_project_membership.project.add_user(self.user, ProjectRole.ADMINISTRATOR)

        new_size = instance.data_volume_size + 1024

        data = {'disk_size': new_size}
        response = self.client.post(factories.InstanceFactory.get_url(instance, action='resize'), data)

        self.assertEqual(response.status_code, status.HTTP_202_ACCEPTED)

        reread_instance = Instance.objects.get(pk=instance.pk)
        self.assertEqual(reread_instance.data_volume_size, new_size)

    def test_user_cannot_resize_disk_of_flavor_of_instance_he_is_manager_of(self):
        self.client.force_authenticate(user=self.user)

        managed_instance = factories.InstanceFactory()
        managed_instance.cloud_project_membership.project.add_user(self.user, ProjectRole.MANAGER)

        self._ensure_cannot_resize_disk_of_flavor(managed_instance, status.HTTP_403_FORBIDDEN)

    def test_user_cannot_resize_disk_of_flavor_of_instance_he_has_no_role_in(self):
        self.client.force_authenticate(user=self.user)

        inaccessible_instance = factories.InstanceFactory()
        self._ensure_cannot_resize_disk_of_flavor(inaccessible_instance, status.HTTP_404_NOT_FOUND)

    # Helpers method
    def _get_valid_payload(self, resource=None):
        resource = resource or factories.InstanceFactory()
        ssh_public_key = factories.SshPublicKeyFactory(user=self.user)
        membership = resource.cloud_project_membership

        flavor = factories.FlavorFactory(cloud=membership.cloud)

        return {
            'name': resource.name,
            'description': resource.description,
            'project': self._get_project_url(membership.project),
            'template': self._get_template_url(resource.template),
            'flavor': self._get_flavor_url(flavor),
            'ssh_public_key': self._get_ssh_public_key_url(ssh_public_key)
        }

    def _ensure_cannot_resize_disk_of_flavor(self, instance, expected_status):
        data = {'disk_size': 1024}
        response = self.client.post(factories.InstanceFactory.get_url(instance, action='resize'), data)

        self.assertEqual(response.status_code, expected_status)

        reread_instance = Instance.objects.get(uuid=instance.uuid)
        self.assertNotEqual(reread_instance.system_volume_size, data['disk_size'])


# XXX: What should happen to existing instances when their project is removed?


class InstanceProvisioningTest(UrlResolverMixin, test.APITransactionTestCase):
    def setUp(self):
        self.user = structure_factories.UserFactory.create()
        self.client.force_authenticate(user=self.user)

        self.instance_list_url = reverse('instance-list')

        self.cloud = factories.CloudFactory()
        self.template = factories.TemplateFactory()
        self.flavor = factories.FlavorFactory(cloud=self.cloud)
        self.project = structure_factories.ProjectFactory()
        self.membership = factories.CloudProjectMembershipFactory(cloud=self.cloud, project=self.project)
        self.ssh_public_key = factories.SshPublicKeyFactory(user=self.user)

        self.project.add_user(self.user, ProjectRole.ADMINISTRATOR)

        factories.ImageFactory(template=self.template, cloud=self.cloud)

    # Assertions
    def assert_field_required(self, field_name):
        data = self.get_valid_data()
        del data[field_name]
        response = self.client.post(self.instance_list_url, data)
        self.assertEqual(response.status_code, status.HTTP_400_BAD_REQUEST)
        self.assertDictContainsSubset({field_name: ['This field is required.']}, response.data)

    def assert_field_non_empty(self, field_name, empty_value=''):
        data = self.get_valid_data()
        data[field_name] = empty_value
        response = self.client.post(self.instance_list_url, data)
        self.assertEqual(response.status_code, status.HTTP_400_BAD_REQUEST)
        self.assertIn(field_name, response.data)

    # Positive tests
    def test_can_create_instance_without_description(self):
        data = self.get_valid_data()
        del data['description']
        response = self.client.post(self.instance_list_url, data)

        self.assertEqual(response.status_code, status.HTTP_201_CREATED)

    def test_created_instance_has_agreed_sla_from_template(self):
        data = self.get_valid_data()
        response = self.client.post(factories.InstanceFactory.get_list_url(), data)
        self.assertEqual(response.status_code, status.HTTP_201_CREATED, 'Error message %s' % response.data)

        sla_level = self.template.sla_level
        created_instance = self.client.get(factories.InstanceFactory.get_list_url() + response.data['uuid'] + '/')
        self.assertEqual(sla_level, Decimal(created_instance.data['agreed_sla']))

    def test_can_create_instance_with_empty_description(self):
        data = self.get_valid_data()
        data['description'] = ''
        response = self.client.post(self.instance_list_url, data)

        self.assertEqual(response.status_code, status.HTTP_201_CREATED)

    # TODO: Ensure that managers cannot provision instances
    # Negative tests
    def test_cannot_create_instance_with_flavor_not_from_supplied_project(self):
        data = self.get_valid_data()

        another_flavor = factories.FlavorFactory()
        another_project = structure_factories.ProjectFactory()
        factories.CloudProjectMembershipFactory(project=another_project, cloud=another_flavor.cloud)

        another_project.add_user(self.user, ProjectRole.ADMINISTRATOR)

        data['flavor'] = self._get_flavor_url(another_flavor)

        response = self.client.post(self.instance_list_url, data)
        self.assertEqual(response.status_code, status.HTTP_400_BAD_REQUEST)
        self.assertDictContainsSubset({'flavor': "Flavor is not within project's clouds."}, response.data)

    def test_cannot_create_instance_with_flavor_not_from_clouds_allowed_for_users_projects(self):
        data = self.get_valid_data()
        others_flavor = factories.FlavorFactory()
        data['flavor'] = self._get_flavor_url(others_flavor)

        response = self.client.post(self.instance_list_url, data)
        self.assertEqual(response.status_code, status.HTTP_400_BAD_REQUEST)
        self.assertDictContainsSubset({'flavor': ['Invalid hyperlink - Object does not exist.']}, response.data)

    def test_cannot_create_instance_with_project_not_from_users_projects(self):
        data = self.get_valid_data()
        others_project = structure_factories.ProjectFactory()
        data['project'] = self._get_project_url(others_project)

        response = self.client.post(self.instance_list_url, data)
        self.assertEqual(response.status_code, status.HTTP_400_BAD_REQUEST)
        self.assertDictContainsSubset({'project': ['Invalid hyperlink - Object does not exist.']}, response.data)

    def test_cannot_create_instance_with_empty_name(self):
        self.assert_field_non_empty('name')

    def test_cannot_create_instance_without_name(self):
        self.assert_field_required('name')

    def test_cannot_create_instance_with_empty_template_name(self):
        self.assert_field_non_empty('template')

    def test_cannot_create_instance_without_template_name(self):
        self.assert_field_required('template')

    def test_cannot_create_instance_without_flavor(self):
        self.assert_field_required('flavor')

    def test_cannot_create_instance_with_empty_flavor(self):
        self.assert_field_non_empty('flavor')

    def test_cannot_create_instance_with_data_volume_size_lower_then_one_gb(self):
        data = self.get_valid_data()
        data['data_volume_size'] = 512

        response = self.client.post(self.instance_list_url, data)

        self.assertEqual(response.status_code, status.HTTP_400_BAD_REQUEST)
        self.assertIn('data_volume_size', response.data)

    def test_cannot_create_instance_with_system_volume_size_lower_image_disk_image(self):
        image = self.template.images.first()
        image.min_disk = 10 * 1024
        image.save()
        data = self.get_valid_data()
        data['system_volume_size'] = 5 * 1024

        response = self.client.post(self.instance_list_url, data)

        self.assertEqual(response.status_code, status.HTTP_400_BAD_REQUEST)

    # instance external and internal ips fields tests
    def test_instance_factory_generates_valid_internal_ips_field(self):
        instance = factories.InstanceFactory()

        internal_ips = instance.internal_ips

        self.assertTrue(ips_regex.match(internal_ips))

    def test_instance_factory_generates_valid_external_ips_field(self):
        instance = factories.InstanceFactory()

        external_ips = instance.internal_ips

        self.assertTrue(ips_regex.match(external_ips))

    def test_can_create_instance_with_external_ips_from_floating_pool_set(self):
        data = self.get_valid_data()
        address = '127.0.0.1'
        data['external_ips'] = [address]

        # add this floating ip as available
        FloatingIP.objects.create(status='DOWN', cloud_project_membership=self.membership, address=address)

        response = self.client.post(self.instance_list_url, data)

        self.assertEqual(response.status_code, status.HTTP_201_CREATED, 'Error: %r' % response.data)

    def test_can_create_instance_with_defined_volume_size(self):
        data = self.get_valid_data()
        data['data_volume_size'] = 2 * 1024
        data['system_volume_size'] = 10 * 1024

        response = self.client.post(self.instance_list_url, data)
        self.assertEqual(response.status_code, status.HTTP_201_CREATED)
        self.assertTrue(Instance.objects.filter(
            data_volume_size=data['data_volume_size'], system_volume_size=data['system_volume_size']).exists())

    def test_can_create_instance_with_external_ips_set_to_empty_string(self):
        data = self.get_valid_data()
        data['external_ips'] = ''

        response = self.client.post(self.instance_list_url, data)

        self.assertEqual(
            response.status_code, status.HTTP_201_CREATED,
            'Actual response status: %s and data: %s' % (response.status_code, response.data)
        )

    def test_can_create_instance_with_external_ips_set_to_null(self):
        data = self.get_valid_data()
        data['external_ips'] = None

        response = self.client.post(self.instance_list_url, data)

        self.assertEqual(response.status_code, status.HTTP_201_CREATED)

    def test_can_create_instance_with_external_ips_missing(self):
        data = self.get_valid_data()

        try:
            del data['external_ips']
        except KeyError:
            pass

        response = self.client.post(self.instance_list_url, data)

        self.assertEqual(response.status_code, status.HTTP_201_CREATED)

    def test_instance_api_contains_valid_external_ips_field(self):
        instance = factories.InstanceFactory()
        instance.cloud_project_membership.project.add_user(self.user, ProjectRole.ADMINISTRATOR)

        response = self.client.get(factories.InstanceFactory.get_url(instance))

        external_ips = response.data['external_ips']

        for ip in external_ips:
            self.assertTrue(ips_regex.match(ip))

    def test_instance_api_contains_valid_internal_ips_field(self):
        instance = factories.InstanceFactory()
        instance.cloud_project_membership.project.add_user(self.user, ProjectRole.ADMINISTRATOR)

        response = self.client.get(factories.InstanceFactory.get_url(instance))

        internal_ips = response.data['internal_ips']

        for ip in internal_ips:
            self.assertTrue(ips_regex.match(ip))

    def test_instance_licenses_added_on_instance_creation(self):
        template_license = factories.TemplateLicenseFactory()
        self.template.template_licenses.add(template_license)

        response = self.client.post(self.instance_list_url, self.get_valid_data())
        self.assertEqual(response.status_code, status.HTTP_201_CREATED)
        self.assertEqual(template_license.instance_licenses.count(), 1)

    def test_instance_licenses_exist_in_instance_retrieve_request(self):
        instance = factories.InstanceFactory()
        instance.cloud_project_membership.project.add_user(self.user, ProjectRole.ADMINISTRATOR)
        instance_license = factories.InstanceLicenseFactory(instance=instance)

        response = self.client.get(factories.InstanceFactory.get_url(instance))
        self.assertEqual(response.status_code, status.HTTP_200_OK)
        self.assertIn('instance_licenses', response.data)
        self.assertEqual(response.data['instance_licenses'][0]['name'], instance_license.template_license.name)

    def test_flavor_fields_is_copied_to_instance_on_instance_creation(self):
        response = self.client.post(self.instance_list_url, self.get_valid_data())
        self.assertEqual(response.status_code, status.HTTP_201_CREATED)

        instance = Instance.objects.get(uuid=response.data['uuid'])
        self.assertEqual(instance.system_volume_size, self.flavor.disk)
        self.assertEqual(instance.ram, self.flavor.ram)
        self.assertEqual(instance.cores, self.flavor.cores)

    def test_ssh_public_key_is_copied_to_instance_on_instance_creation(self):
        response = self.client.post(self.instance_list_url, self.get_valid_data())
        self.assertEqual(response.status_code, status.HTTP_201_CREATED)

        instance = Instance.objects.get(uuid=response.data['uuid'])
        self.assertEqual(instance.key_name, self.ssh_public_key.name)
        self.assertEqual(instance.key_fingerprint, self.ssh_public_key.fingerprint)

    def test_instance_size_can_not_be_bigger_than_quota(self):
        data = self.get_valid_data()
        data['data_volume_size'] = self.membership.quotas.get(name='storage').limit + 1
        response = self.client.post(self.instance_list_url, data)

        self.assertEqual(response.status_code, status.HTTP_400_BAD_REQUEST)

    def test_user_cannot_create_instance_with_template_not_connected_to_projects_cloud(self):
        templates = {
            'other_cloud': factories.ImageFactory().template,
            'inaccessible': factories.TemplateFactory(),
        }
        data = self.get_valid_data()

        for t in templates:
            data['template'] = self._get_template_url(templates[t])

            response = self.client.post(self.instance_list_url, data)
            self.assertEqual(response.status_code, status.HTTP_400_BAD_REQUEST)
            self.assertDictContainsSubset({'template': ['Invalid hyperlink - Object does not exist.']}, response.data)

    def test_external_ips_have_to_from_membership_floating_ips(self):
        random_address = '127.0.0.1'
        data = self.get_valid_data()
        data['external_ips'] = [random_address]

        response = self.client.post(self.instance_list_url, data)

        self.assertEqual(response.status_code, status.HTTP_400_BAD_REQUEST)
        self.assertDictContainsSubset(
            {'non_field_errors': ['External IP is not from the list of available floating IPs.']}, response.data)

<<<<<<< HEAD
    def test_instance_can_not_be_created_if_customer_resource_quota_exceeded(self):
        self.project.customer.set_quota_limit('nc_resource_count', 0)
        data = self.get_valid_data()

        response = self.client.post(factories.InstanceFactory.get_list_url(), data)

        self.assertEqual(response.status_code, status.HTTP_409_CONFLICT)
=======
    # Zabbix host visible name tests
    def test_zabbix_host_visible_name_is_updated_when_instance_is_renamed(self):
        instance = factories.InstanceFactory(state=Instance.States.OFFLINE)
        instance.cloud_project_membership.project.add_user(self.user, ProjectRole.ADMINISTRATOR)

        with patch('nodeconductor.iaas.tasks.zabbix.zabbix_update_host_visible_name.delay') as mocked_task:
            data = {'name': 'host2'}
            response = self.client.put(factories.InstanceFactory.get_url(instance), data)
            self.assertEqual(response.status_code, status.HTTP_200_OK)
            mocked_task.assert_called_with(instance.uuid)

    def test_zabbix_host_visible_name_is_not_updated_when_instance_is_not_renamed(self):
        instance = factories.InstanceFactory(state=Instance.States.OFFLINE)
        instance.cloud_project_membership.project.add_user(self.user, ProjectRole.ADMINISTRATOR)

        with patch('nodeconductor.iaas.tasks.zabbix.zabbix_update_host_visible_name.delay') as mocked_task:
            data = {'name': instance.name}
            response = self.client.put(factories.InstanceFactory.get_url(instance), data)
            self.assertEqual(response.status_code, status.HTTP_200_OK)
            self.assertFalse(mocked_task.called)
>>>>>>> fbc56641

    # Helper methods
    # TODO: Move to serializer tests
    def get_valid_data(self):
        return {
            # Cloud independent parameters
            'name': 'host1',
            'description': 'description1',

            # TODO: Make sure both project and flavor belong to the same customer
            'project': self._get_project_url(self.project),

            # Should not depend on cloud, instead represents an "aggregation" of templates
            'template': self._get_template_url(self.template),

            'external_ips': [],

            # Cloud dependent parameters
            'flavor': self._get_flavor_url(self.flavor),
            'ssh_public_key': self._get_ssh_public_key_url(self.ssh_public_key)
        }


class InstanceListRetrieveTest(test.APITransactionTestCase):

    def setUp(self):
        self.staff = structure_factories.UserFactory(is_staff=True)
        self.instance = factories.InstanceFactory()

    def test_user_does_not_receive_deleted_instances_backups(self):
        self.client.force_authenticate(self.staff)

        backup_factories.BackupFactory(state=backup_models.Backup.States.DELETED, backup_source=self.instance)
        backup = backup_factories.BackupFactory(backup_source=self.instance)

        url = factories.InstanceFactory.get_url(self.instance)
        response = self.client.get(url)
        self.assertEqual(response.status_code, status.HTTP_200_OK)
        self.assertEqual(len(response.data['backups']), 1)
        self.assertEqual(response.data['backups'][0]['url'], backup_factories.BackupFactory.get_url(backup))

    def test_ascending_sort_by_start_time_puts_instances_with_null_value_first(self):
        self.client.force_authenticate(self.staff)

        factories.InstanceFactory.create_batch(2, start_time=None)
        factories.InstanceFactory()

        response = self.client.get(factories.InstanceFactory.get_list_url(),
                                   data={'o': 'start_time'})
        self.assertEqual(response.status_code, status.HTTP_200_OK)

        for i in (0, 1):
            self.assertEqual(response.data[i]['start_time'], None)

        self.assertTrue(response.data[2]['start_time'] < response.data[3]['start_time'])

    def test_descending_sort_by_start_time_puts_instances_with_null_value_last(self):
        self.client.force_authenticate(self.staff)

        factories.InstanceFactory.create_batch(2, start_time=None)
        factories.InstanceFactory()

        response = self.client.get(factories.InstanceFactory.get_list_url(),
                                   data={'o': '-start_time'})
        self.assertEqual(response.status_code, status.HTTP_200_OK)

        self.assertTrue(response.data[0]['start_time'] > response.data[1]['start_time'])

        for i in (2, 3):
            self.assertEqual(response.data[i]['start_time'], None)


class InstanceUsageTest(test.APITransactionTestCase):

    def setUp(self):
        self.staff = structure_factories.UserFactory(is_staff=True)
        self.instance = factories.InstanceFactory(state=Instance.States.OFFLINE)
        self.url = factories.InstanceFactory.get_url(self.instance, action='usage')

    def test_instance_does_not_have_backend_id(self):
        self.client.force_authenticate(self.staff)

        instance = factories.InstanceFactory(backend_id='')
        url = factories.InstanceFactory.get_url(instance, action='usage')

        response = self.client.get(url)
        self.assertEqual(response.status_code, status.HTTP_404_NOT_FOUND)

    def test_instance_in_provisioning_scheduled_state(self):
        self.client.force_authenticate(self.staff)

        instance = factories.InstanceFactory(state=Instance.States.PROVISIONING_SCHEDULED)
        url = factories.InstanceFactory.get_url(instance, action='usage')

        response = self.client.get(url)
        self.assertEqual(response.status_code, status.HTTP_404_NOT_FOUND)

    def test_instance_in_provisioning_state(self):
        self.client.force_authenticate(self.staff)

        instance = factories.InstanceFactory(state=Instance.States.PROVISIONING)
        url = factories.InstanceFactory.get_url(instance, action='usage')

        response = self.client.get(url)
        self.assertEqual(response.status_code, status.HTTP_404_NOT_FOUND)

    def test_item_parameter_have_to_be_defined(self):
        self.client.force_authenticate(self.staff)

        response = self.client.get(self.url)
        self.assertEqual(response.status_code, status.HTTP_400_BAD_REQUEST)

    def test_item_parameter_have_to_be_one_of_zabbix_db_client_items(self):
        self.client.force_authenticate(self.staff)

        response = self.client.get(self.url, {'item': 'undefined_item'})
        self.assertEqual(response.status_code, status.HTTP_400_BAD_REQUEST)

    def test_cpu_usage(self):
        self.client.force_authenticate(self.staff)

        patched_cliend = Mock()
        patched_cliend.items = {'cpu': {'key': 'cpu_key', 'value': 'cpu_value'}}
        expected_data = [
            {'from': 1L, 'to': 471970877L, 'value': 0},
            {'from': 471970877L, 'to': 943941753L, 'value': 0},
            {'from': 943941753L, 'to': 1415912629L, 'value': 3.0}
        ]
        patched_cliend.get_item_stats = Mock(return_value=expected_data)
        with patch('nodeconductor.iaas.serializers.ZabbixDBClient', return_value=patched_cliend) as patched:
            patched.items = {'cpu': {'key': 'cpu_key', 'table': 'cpu_table'}}
            data = {'item': 'cpu', 'from': 1L, 'to': 1415912629L, 'datapoints': 3}
            response = self.client.get(self.url, data)
            self.assertEqual(response.status_code, status.HTTP_200_OK)
            self.assertEqual(response.data, expected_data)
            patched_cliend.get_item_stats.assert_called_once_with(
                [self.instance], data['item'], data['from'], data['to'], data['datapoints'])<|MERGE_RESOLUTION|>--- conflicted
+++ resolved
@@ -904,7 +904,6 @@
         self.assertDictContainsSubset(
             {'non_field_errors': ['External IP is not from the list of available floating IPs.']}, response.data)
 
-<<<<<<< HEAD
     def test_instance_can_not_be_created_if_customer_resource_quota_exceeded(self):
         self.project.customer.set_quota_limit('nc_resource_count', 0)
         data = self.get_valid_data()
@@ -912,7 +911,7 @@
         response = self.client.post(factories.InstanceFactory.get_list_url(), data)
 
         self.assertEqual(response.status_code, status.HTTP_409_CONFLICT)
-=======
+
     # Zabbix host visible name tests
     def test_zabbix_host_visible_name_is_updated_when_instance_is_renamed(self):
         instance = factories.InstanceFactory(state=Instance.States.OFFLINE)
@@ -933,7 +932,6 @@
             response = self.client.put(factories.InstanceFactory.get_url(instance), data)
             self.assertEqual(response.status_code, status.HTTP_200_OK)
             self.assertFalse(mocked_task.called)
->>>>>>> fbc56641
 
     # Helper methods
     # TODO: Move to serializer tests
