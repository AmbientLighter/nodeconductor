--- conflicted
+++ resolved
@@ -96,8 +96,9 @@
         # 404 is used instead of 403 to hide the fact that the resource exists at all
         self.assertEqual(response.status_code, status.HTTP_404_NOT_FOUND)
 
-<<<<<<< HEAD
     def test_user_can_access_additional_fields_of_instances_of_projects_he_is_administrator_of(self):
+        self.client.force_authenticate(user=self.user)
+
         response = self.client.get(self._get_instance_url(self.admined_instance))
         self.assertEqual(response.status_code, status.HTTP_200_OK)
 
@@ -108,6 +109,8 @@
             self.assertIn(field, data)
 
     def test_user_cannot_access_additional_fields_of_instances_of_projects_he_is_manager_of(self):
+        self.client.force_authenticate(user=self.user)
+
         response = self.client.get(self._get_instance_url(self.managed_instance))
         self.assertEqual(response.status_code, status.HTTP_200_OK)
 
@@ -118,6 +121,8 @@
             self.assertNotIn(field, data)
 
     def test_user_cannot_access_additional_fields_of_instances_of_projects_he__has_no_role_in(self):
+        self.client.force_authenticate(user=self.user)
+
         inaccessible_instance = factories.InstanceFactory()
 
         response = self.client.get(self._get_project_url(inaccessible_instance))
@@ -128,7 +133,7 @@
                   'flavor', 'IPs', 'hostname')
         for field in fields:
             self.assertNotIn(field, data)
-=======
+
     # Deletion tests
     def test_anonymous_user_cannot_delete_instances(self):
         response = self.client.delete(self._get_project_url(factories.InstanceFactory()))
@@ -224,7 +229,6 @@
             'template': self._get_template_url(resource.template),
             'flavor': self._get_flavor_url(resource.flavor),
         }
->>>>>>> b60c714c
 
 # XXX: What should happen to existing instances when their project is removed?
 
