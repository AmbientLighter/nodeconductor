from __future__ import unicode_literals

import logging

from django.contrib.contenttypes import generic as ct_generic
from django.core.exceptions import ValidationError
from django.core.validators import MaxValueValidator, MinValueValidator, URLValidator
from django.db import models
from django.utils.encoding import python_2_unicode_compatible
from iptools.ipv4 import validate_cidr

from nodeconductor.core import models as core_models
from nodeconductor.cost_tracking import models as cost_tracking_models
from nodeconductor.quotas import models as quotas_models
from nodeconductor.iaas import managers
from nodeconductor.logging.log import LoggableMixin
from nodeconductor.structure import models as structure_models

logger = logging.getLogger(__name__)


@python_2_unicode_compatible
class OpenStackSettings(models.Model):
    """ OpenStack deployment admin credentials and settings """

    auth_url = models.URLField(max_length=200, unique=True, help_text='Keystone endpoint url')
    username = models.CharField(max_length=100)
    password = models.CharField(max_length=100)
    tenant_name = models.CharField(max_length=100)
    availability_zone = models.CharField(max_length=100, blank=True)

    def get_credentials(self):
        options = ('auth_url', 'username', 'password', 'tenant_name')
        return {opt: getattr(self, opt) for opt in options}

    def __str__(self):
        return self.auth_url

    class Meta:
        verbose_name = "OpenStack settings"
        verbose_name_plural = "OpenStack settings"


def validate_known_keystone_urls(value):
    if not OpenStackSettings.objects.filter(auth_url=value).exists():
        raise ValidationError('%s is not a known OpenStack deployment.' % value)


@python_2_unicode_compatible
class Cloud(core_models.UuidMixin, core_models.NameMixin, LoggableMixin,
            core_models.SynchronizableMixin, models.Model):
    """
    A cloud instance information.

    Represents parameters set that are necessary to connect to a particular cloud,
    such as connection endpoints, credentials, etc.
    """

    class Meta(object):
        unique_together = (
            ('customer', 'name'),
        )

    class Permissions(object):
        customer_path = 'customer'
        project_path = 'projects'
        project_group_path = 'customer__projects__project_groups'

    customer = models.ForeignKey(structure_models.Customer, related_name='clouds')
    projects = models.ManyToManyField(
        structure_models.Project, related_name='clouds', through='CloudProjectMembership')

    # OpenStack backend specific fields
    # Consider replacing it with credentials FK
    auth_url = models.CharField(max_length=200, help_text='Keystone endpoint url',
                                validators=[URLValidator(), validate_known_keystone_urls])

    def get_backend(self):
        # TODO: Support different clouds instead of hard-coding
        # Importing here to avoid circular imports hell
        from nodeconductor.iaas.backend import OpenStackBackend

        return OpenStackBackend()

    def get_statistics(self):
        return {s.key: s.value for s in self.stats.all()}

    @classmethod
    def get_url_name(cls):
        return 'cloud'

    def __str__(self):
        return self.name


Cloud._meta.get_field('state').default = core_models.SynchronizationStates.SYNCING_SCHEDULED


class ServiceStatistics(models.Model):
    cloud = models.ForeignKey(Cloud, related_name='stats')
    key = models.CharField(max_length=32)
    value = models.CharField(max_length=255)


@python_2_unicode_compatible
<<<<<<< HEAD
class CloudProjectMembership(quotas_models.QuotaModelMixin, structure_models.ServiceProjectLink):
=======
class CloudProjectMembership(structure_models.ServiceProjectLink):
>>>>>>> 803b22c9
    """
    This model represents many to many relationships between project and cloud
    """
    QUOTAS_NAMES = ['vcpu', 'ram', 'storage', 'max_instances', 'security_group_count', 'security_group_rule_count']

    cloud = models.ForeignKey(Cloud)

    # OpenStack backend specific fields
    username = models.CharField(max_length=100, blank=True)
    password = models.CharField(max_length=100, blank=True)

    tenant_id = models.CharField(max_length=64, blank=True)
    internal_network_id = models.CharField(max_length=64, blank=True)
    external_network_id = models.CharField(max_length=64, blank=True)

    availability_zone = models.CharField(
        max_length=100, blank=True,
        help_text='Optional availability group. Will be used for all instances provisioned in this tenant'
    )

    class Meta(object):
        unique_together = ('cloud', 'project')

    class Permissions(object):
        customer_path = 'cloud__customer'
        project_path = 'project'
        project_group_path = 'project__project_groups'

    def __str__(self):
        return '{0} | {1}'.format(self.cloud.name, self.project.name)

    def get_backend(self):
        return self.cloud.get_backend()

    def get_log_fields(self):
        return ('project', 'cloud', 'service')

    @property
    def service(self):
        # XXX: Temporary backward compatibility
        return self.cloud

    @classmethod
    def get_url_name(cls):
        """ This name will be used by generic relationships to membership model for URL creation """
        return 'cloudproject_membership'


CloudProjectMembership._meta.get_field('state').default = core_models.SynchronizationStates.SYNCING_SCHEDULED


@python_2_unicode_compatible
class Flavor(LoggableMixin, core_models.UuidMixin, core_models.NameMixin, models.Model):
    """
    A preset of computing resources.
    """

    class Permissions(object):
        customer_path = 'cloud__projects__customer'
        project_path = 'cloud__projects'
        project_group_path = 'cloud__projects__project_groups'

    class Meta(object):
        unique_together = (
            # OpenStack backend specific constraint
            ('cloud', 'backend_id'),
        )

    cloud = models.ForeignKey(Cloud, related_name='flavors')

    cores = models.PositiveSmallIntegerField(help_text='Number of cores in a VM')
    ram = models.PositiveIntegerField(help_text='Memory size in MiB')
    disk = models.PositiveIntegerField(help_text='Root disk size in MiB')

    # OpenStack backend specific fields
    backend_id = models.CharField(max_length=255)

    def __str__(self):
        return '%s (%s)' % (self.name, self.cloud)


@python_2_unicode_compatible
class Image(models.Model):
    class Meta(object):
        unique_together = (
            ('cloud', 'template'),
        )

    class Permissions(object):
        project_path = 'cloud__projects'
        project_group_path = 'cloud__projects__project_groups'

    cloud = models.ForeignKey(Cloud, related_name='images')
    template = models.ForeignKey('iaas.Template', related_name='images')

    min_disk = models.PositiveIntegerField(default=0, help_text='Minimum disk size in MiB')
    min_ram = models.PositiveIntegerField(default=0, help_text='Minimum memory size in MiB')

    backend_id = models.CharField(max_length=255)

    def __str__(self):
        return '{template} <-> {cloud}'.format(
            cloud=self.cloud.name,
            template=self.template.name,
        )


@python_2_unicode_compatible
class Template(core_models.UuidMixin,
               core_models.UiDescribableMixin,
               LoggableMixin,
               models.Model):
    """
    A template for the IaaS instance. If it is inactive, it is not visible to non-staff users.
    """
    class OsTypes(object):
        CENTOS6 = 'centos6'
        CENTOS7 = 'centos7'
        UBUNTU = 'ubuntu'
        RHEL6 = 'rhel6'
        RHEL7 = 'rhel7'
        FREEBSD = 'freebsd'
        WINDOWS = 'windows'
        OTHER = 'other'

        CHOICES = (
            (CENTOS6, 'Centos 6'),
            (CENTOS7, 'Centos 7'),
            (UBUNTU, 'Ubuntu'),
            (RHEL6, 'RedHat 6'),
            (RHEL7, 'RedHat 7'),
            (FREEBSD, 'FreeBSD'),
            (WINDOWS, 'Windows'),
            (OTHER, 'Other'),
        )

        CATEGORIES = {
            'linux': (CENTOS6, CENTOS7, UBUNTU, RHEL6, RHEL7)
        }

    # Model doesn't inherit NameMixin, because name field must be unique.
    name = models.CharField(max_length=150, unique=True)
    os = models.CharField(max_length=100, blank=True)
    os_type = models.CharField(max_length=10, choices=OsTypes.CHOICES, default=OsTypes.OTHER)
    is_active = models.BooleanField(default=False)
    sla_level = models.DecimalField(max_digits=6, decimal_places=4, null=True, blank=True)
    icon_name = models.CharField(max_length=100, blank=True)

    # fields for categorisation
    # XXX consider changing to tags
    type = models.CharField(max_length=100, blank=True, help_text='Template type')
    application_type = models.ForeignKey(cost_tracking_models.ApplicationType, null=True,
                                         help_text='Type of the application inside the template (optional)')

    def __str__(self):
        return self.name

    def get_log_fields(self):
        return ('uuid', 'name', 'applicaiton_type', 'type', 'os', 'os_type',)


@python_2_unicode_compatible
class TemplateMapping(core_models.DescribableMixin, models.Model):
    class Meta(object):
        unique_together = ('template', 'backend_image_id')

    template = models.ForeignKey(Template, related_name='mappings')
    backend_image_id = models.CharField(max_length=255)

    def __str__(self):
        return '{0} <-> {1}'.format(self.template.name, self.backend_image_id)


class FloatingIP(core_models.UuidMixin):
    class Permissions(object):
        customer_path = 'cloud_project_membership__cloud__customer'
        project_path = 'cloud_project_membership__project'
        project_group_path = 'cloud_project_membership__project__project_groups'

    cloud_project_membership = models.ForeignKey(
        CloudProjectMembership, related_name='floating_ips')

    address = models.GenericIPAddressField(protocol='IPv4')
    status = models.CharField(max_length=30)
    backend_id = models.CharField(max_length=255)
    backend_network_id = models.CharField(max_length=255, editable=False)


@python_2_unicode_compatible
class Instance(structure_models.Resource,
               structure_models.PaidResource,
               structure_models.BaseVirtualMachineMixin):
    """
    A generalization of a single virtual machine.

    Depending on a cloud the instance is deployed to
    it can be either a fully virtualized instance, or a container.
    """
    class Permissions(object):
        customer_path = 'cloud_project_membership__project__customer'
        project_path = 'cloud_project_membership__project'
        project_group_path = 'cloud_project_membership__project__project_groups'
        service_path = 'cloud_project_membership__cloud'

    class Services(object):
        IAAS = 'IaaS'
        PAAS = 'PaaS'

    SERVICE_TYPES = (
        (Services.IAAS, 'IaaS'), (Services.PAAS, 'PaaS'))

    DEFAULT_DATA_VOLUME_SIZE = 20 * 1024

    # This needs to be inlined in order to set on_delete
    cloud_project_membership = models.ForeignKey(
        CloudProjectMembership, related_name='instances', on_delete=models.PROTECT)
    # XXX: ideally these fields have to be added somewhere in iaas.backup module
    backups = ct_generic.GenericRelation('backup.Backup')
    backup_schedules = ct_generic.GenericRelation('backup.BackupSchedule')

    template = models.ForeignKey(Template, related_name='+')
    external_ips = models.GenericIPAddressField(null=True, blank=True, protocol='IPv4')
    internal_ips = models.GenericIPAddressField(null=True, blank=True, protocol='IPv4')

    # This field has to be changed to ChoiceField in NC-580
    installation_state = models.CharField(
        max_length=50, default='NO DATA', blank=True, help_text='State of post deploy installation process')

    # fields, defined by flavor
    flavor_name = models.CharField(max_length=255, blank=True)
    cores = models.PositiveSmallIntegerField(help_text='Number of cores in a VM')
    ram = models.PositiveIntegerField(help_text='Memory size in MiB')

    # OpenStack backend specific fields
    system_volume_id = models.CharField(max_length=255, blank=True)
    system_volume_size = models.PositiveIntegerField(help_text='Root disk size in MiB')
    data_volume_id = models.CharField(max_length=255, blank=True)
    data_volume_size = models.PositiveIntegerField(
        default=DEFAULT_DATA_VOLUME_SIZE, help_text='Data disk size in MiB', validators=[MinValueValidator(1 * 1024)])

    # Services specific fields
    agreed_sla = models.DecimalField(max_digits=6, decimal_places=4, null=True, blank=True)
    type = models.CharField(max_length=10, choices=SERVICE_TYPES, default=Services.IAAS)

    objects = managers.InstanceManager()

    def __str__(self):
        return self.name

    @property
    def service_project_link(self):
        # For consistency with other resources
        return self.cloud_project_membership

    def get_backend(self):
        return self.cloud_project_membership.get_backend()

    def get_instance_security_groups(self):
        return InstanceSecurityGroup.objects.filter(instance=self)

    def _init_instance_licenses(self):
        """
        Create new instance licenses from template licenses
        """
        for template_license in self.template.template_licenses.all():
            InstanceLicense.objects.create(
                instance=self,
                template_license=template_license,
            )

    def save(self, *args, **kwargs):
        created = self.pk is None
        super(Instance, self).save(*args, **kwargs)
        if created:
            self._init_instance_licenses()

    def get_log_fields(self):
        return (
            'uuid', 'name', 'type', 'cloud_project_membership', 'ram',
            'cores', 'data_volume_size', 'system_volume_size', 'installation_state', 'template',
        )

    @classmethod
    def get_url_name(cls):
        return 'instance'


@python_2_unicode_compatible
class InstanceSlaHistory(models.Model):
    period = models.CharField(max_length=10)
    instance = models.ForeignKey(Instance, related_name='slas')
    value = models.DecimalField(max_digits=11, decimal_places=4, null=True, blank=True)

    class Meta:
        verbose_name = 'Instance SLA history'
        verbose_name_plural = 'Instance SLA histories'
        unique_together = ('period', 'instance')

    def __str__(self):
        return 'SLA for %s during %s: %s' % (self.instance, self.period, self.value)


@python_2_unicode_compatible
class InstanceSlaHistoryEvents(models.Model):
    EVENTS = (
        ('U', 'DOWN'),
        ('D', 'UP'),
    )

    instance = models.ForeignKey(InstanceSlaHistory, related_name='events')
    timestamp = models.IntegerField()
    state = models.CharField(max_length=1, choices=EVENTS)

    def __str__(self):
        return '%s - %s' % (self.timestamp, self.state)


@python_2_unicode_compatible
class TemplateLicense(core_models.UuidMixin,
                      core_models.NameMixin,
                      models.Model):
    class Services(object):
        IAAS = 'IaaS'
        PAAS = 'PaaS'
        SAAS = 'SaaS'
        BPAAS = 'BPaaS'

    SERVICE_TYPES = (
        (Services.IAAS, 'IaaS'), (Services.PAAS, 'PaaS'), (Services.SAAS, 'SaaS'), (Services.BPAAS, 'BPaaS'))

    license_type = models.CharField(max_length=127)
    templates = models.ManyToManyField(Template, related_name='template_licenses')
    service_type = models.CharField(max_length=10, choices=SERVICE_TYPES)

    def __str__(self):
        return '%s - %s' % (self.license_type, self.name)

    def get_projects(self):
        return structure_models.Project.objects.filter(
            clouds__images__template__template_licenses=self).distinct()

    def get_projects_groups(self):
        return structure_models.ProjectGroup.objects.filter(
            projects__clouds__images__template__template_licenses=self).distinct()


@python_2_unicode_compatible
class InstanceLicense(core_models.UuidMixin, models.Model):
    template_license = models.ForeignKey(TemplateLicense, related_name='instance_licenses')
    instance = models.ForeignKey(Instance, related_name='instance_licenses')

    class Permissions(object):
        customer_path = 'instance__cloud_project_membership__project__customer'
        project_path = 'instance__cloud_project_membership__project'
        project_group_path = 'instance__cloud_project_membership__project__project_groups'

    def __str__(self):
        return 'License: %s for %s' % (self.template_license, self.instance)


@python_2_unicode_compatible
class SecurityGroup(core_models.UuidMixin,
                    core_models.DescribableMixin,
                    core_models.NameMixin,
                    core_models.SynchronizableMixin,
                    models.Model):

    class Permissions(object):
        customer_path = 'cloud_project_membership__project__customer'
        project_path = 'cloud_project_membership__project'
        project_group_path = 'cloud_project_membership__project__project_groups'

    """
    This class contains OpenStack security groups.
    """

    cloud_project_membership = models.ForeignKey(
        CloudProjectMembership, related_name='security_groups')

    # OpenStack backend specific fields
    backend_id = models.CharField(max_length=128, blank=True,
                                  help_text='Reference to a SecurityGroup in a remote cloud')

    def __str__(self):
        return self.name


SecurityGroup._meta.get_field('state').default = core_models.SynchronizationStates.SYNCING_SCHEDULED


class SecurityGroupRuleValidationMixin(object):
    """
    Mixin for security group rule validation.
    """
    def validate_icmp(self):
        if self.from_port is not None and not -1 <= self.from_port <= 255:
            raise ValidationError('Wrong value for "from_port": '
                                  'expected value in range [-1, 255], found %d' % self.from_port)
        if self.to_port is not None and not -1 <= self.to_port <= 255:
            raise ValidationError('Wrong value for "to_port": '
                                  'expected value in range [-1, 255], found %d' % self.to_port)

    def validate_port(self):
        if self.from_port is not None and self.to_port is not None:
            if self.from_port > self.to_port:
                raise ValidationError('"from_port" should be less or equal to "to_port"')
        if self.from_port is not None and self.from_port < 1:
            raise ValidationError('Wrong value for "from_port": '
                                  'expected value in range [1, 65535], found %d' % self.from_port)
        if self.to_port is not None and self.to_port < 1:
            raise ValidationError('Wrong value for "to_port": '
                                  'expected value in range [1, 65535], found %d' % self.to_port)

    def validate_cidr(self):
        if not self.cidr:
            return

        if not validate_cidr(self.cidr):
            raise ValidationError('Wrong cidr value. Expected cidr format: <0-255>.<0-255>.<0-255>.<0-255>/<0-32>')

    def clean(self):
        if self.protocol == 'icmp':
            self.validate_icmp()
        elif self.protocol in ('tcp', 'udp'):
            self.validate_port()
        else:
            raise ValidationError('Wrong value for "protocol": '
                                  'expected one of (tcp, udp, icmp), found %s' % self.protocol)
        self.validate_cidr()


@python_2_unicode_compatible
class SecurityGroupRule(SecurityGroupRuleValidationMixin, models.Model):

    tcp = 'tcp'
    udp = 'udp'
    icmp = 'icmp'

    PROTOCOL_CHOICES = (
        (tcp, 'tcp'),
        (udp, 'udp'),
        (icmp, 'icmp'),
    )

    group = models.ForeignKey(SecurityGroup, related_name='rules')

    protocol = models.CharField(max_length=4, blank=True, choices=PROTOCOL_CHOICES)
    from_port = models.IntegerField(validators=[MaxValueValidator(65535)], null=True)
    to_port = models.IntegerField(validators=[MaxValueValidator(65535)], null=True)
    cidr = models.CharField(max_length=32, blank=True)

    # OpenStack backend specific fields
    backend_id = models.CharField(max_length=128, blank=True)

    def __str__(self):
        return '%s (%s): %s (%s -> %s)' % \
               (self.group, self.protocol, self.cidr, self.from_port, self.to_port)


class InstanceSecurityGroup(models.Model):
    """
    Cloud security group added to instance
    """
    class Permissions(object):
        project_path = 'instance__project'
        project_group_path = 'instance__project__project_groups'

    instance = models.ForeignKey(Instance, related_name='security_groups')
    security_group = models.ForeignKey(SecurityGroup, related_name='instance_groups')


class IpMapping(core_models.UuidMixin, models.Model):
    class Permissions(object):
        project_path = 'project'
        customer_path = 'project__customer'
        project_group_path = 'project__project_groups'

    public_ip = models.IPAddressField(null=False)
    private_ip = models.IPAddressField(null=False)
    project = models.ForeignKey(structure_models.Project, related_name='ip_mappings')<|MERGE_RESOLUTION|>--- conflicted
+++ resolved
@@ -103,11 +103,7 @@
 
 
 @python_2_unicode_compatible
-<<<<<<< HEAD
-class CloudProjectMembership(quotas_models.QuotaModelMixin, structure_models.ServiceProjectLink):
-=======
 class CloudProjectMembership(structure_models.ServiceProjectLink):
->>>>>>> 803b22c9
     """
     This model represents many to many relationships between project and cloud
     """
