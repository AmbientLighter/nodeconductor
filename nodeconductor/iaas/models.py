from __future__ import unicode_literals

import logging
from decimal import Decimal

from django.contrib.contenttypes import generic as ct_generic
from django.core.exceptions import ValidationError
from django.core.validators import MaxValueValidator, MinValueValidator, URLValidator
from django.db import models
from django.utils.encoding import python_2_unicode_compatible
import yaml

from nodeconductor.core import models as core_models
from nodeconductor.core.fields import CronScheduleField
from nodeconductor.core.utils import request_api
from nodeconductor.logging.log import LoggableMixin
from nodeconductor.template.models import TemplateService
from nodeconductor.template import TemplateProvisionError
from nodeconductor.quotas import models as quotas_models
from nodeconductor.structure import models as structure_models
from nodeconductor.iaas.managers import InstanceManager

logger = logging.getLogger(__name__)


@python_2_unicode_compatible
class OpenStackSettings(models.Model):
    """ OpenStack deployment admin credentials and settings """

    auth_url = models.URLField(max_length=200, unique=True, help_text='Keystone endpoint url')
    username = models.CharField(max_length=100)
    password = models.CharField(max_length=100)
    tenant_name = models.CharField(max_length=100)
    availability_zone = models.CharField(max_length=100, blank=True)

    def get_credentials(self):
        options = ('auth_url', 'username', 'password', 'tenant_name')
        return {opt: getattr(self, opt) for opt in options}

    def __str__(self):
        return self.auth_url

    class Meta:
        verbose_name = "OpenStack settings"
        verbose_name_plural = "OpenStack settings"


def validate_known_keystone_urls(value):
    if not OpenStackSettings.objects.filter(auth_url=value).exists():
        raise ValidationError('%s is not a known OpenStack deployment.' % value)


@python_2_unicode_compatible
class Cloud(core_models.UuidMixin, core_models.NameMixin, LoggableMixin,
            core_models.SynchronizableMixin, models.Model):
    """
    A cloud instance information.

    Represents parameters set that are necessary to connect to a particular cloud,
    such as connection endpoints, credentials, etc.
    """

    class Meta(object):
        unique_together = (
            ('customer', 'name'),
        )

    class Permissions(object):
        customer_path = 'customer'
        project_path = 'projects'
        project_group_path = 'customer__projects__project_groups'

    customer = models.ForeignKey(structure_models.Customer, related_name='clouds')
    projects = models.ManyToManyField(
        structure_models.Project, related_name='clouds', through='CloudProjectMembership')

    # Emulate backend operations for dummy clouds
    # See nodeconductor.iaas.backend.dummy.KeystoneClient for test credentials
    dummy = models.BooleanField(default=False)

    # OpenStack backend specific fields
    # Consider replacing it with credentials FK
    auth_url = models.CharField(max_length=200, help_text='Keystone endpoint url',
                                validators=[URLValidator(), validate_known_keystone_urls])

    def get_backend(self):
        # TODO: Support different clouds instead of hard-coding
        # Importing here to avoid circular imports hell
        from nodeconductor.iaas.backend.openstack import OpenStackBackend

        return OpenStackBackend(dummy=self.dummy)

    def get_statistics(self):
        return {s.key: s.value for s in self.stats.all()}

    def __str__(self):
        return self.name


class ServiceStatistics(models.Model):
    cloud = models.ForeignKey(Cloud, related_name='stats')
    key = models.CharField(max_length=32)
    value = models.CharField(max_length=255)


@python_2_unicode_compatible
class CloudProjectMembership(core_models.SynchronizableMixin, quotas_models.QuotaModelMixin, models.Model):
    """
    This model represents many to many relationships between project and cloud
    """
    QUOTAS_NAMES = ['vcpu', 'ram', 'storage', 'max_instances']
    # This name will be used by generic relationships to membership model for URL creation
    DEFAULT_URL_NAME = 'cloudproject_membership'

    cloud = models.ForeignKey(Cloud)
    project = models.ForeignKey(structure_models.Project)

    # OpenStack backend specific fields
    username = models.CharField(max_length=100, blank=True)
    password = models.CharField(max_length=100, blank=True)

    tenant_id = models.CharField(max_length=64, blank=True)
    internal_network_id = models.CharField(max_length=64, blank=True)

    availability_zone = models.CharField(
        max_length=100, blank=True,
        help_text='Optional availability group. Will be used for all instances provisioned in this tenant'
    )

    class Meta(object):
        unique_together = ('cloud', 'project')

    class Permissions(object):
        customer_path = 'cloud__customer'
        project_path = 'project'
        project_group_path = 'project__project_groups'

    def __str__(self):
        return '{0} | {1}'.format(self.cloud.name, self.project.name)

    def get_quota_parents(self):
        return [self.project]


class CloudProjectMember(models.Model):
    class Meta(object):
        abstract = True

    cloud_project_membership = models.ForeignKey(CloudProjectMembership, related_name='+')


@python_2_unicode_compatible
class Flavor(core_models.UuidMixin, core_models.NameMixin, models.Model):
    """
    A preset of computing resources.
    """

    class Permissions(object):
        customer_path = 'cloud__projects__customer'
        project_path = 'cloud__projects'
        project_group_path = 'cloud__projects__project_groups'

    class Meta(object):
        unique_together = (
            # OpenStack backend specific constraint
            ('cloud', 'backend_id'),
        )

    cloud = models.ForeignKey(Cloud, related_name='flavors')

    cores = models.PositiveSmallIntegerField(help_text='Number of cores in a VM')
    ram = models.PositiveIntegerField(help_text='Memory size in MiB')
    disk = models.PositiveIntegerField(help_text='Root disk size in MiB')

    # OpenStack backend specific fields
    backend_id = models.CharField(max_length=255)

    def __str__(self):
        return '%s (%s)' % (self.name, self.cloud)


@python_2_unicode_compatible
class Image(models.Model):
    class Meta(object):
        unique_together = (
            ('cloud', 'template'),
        )

    class Permissions(object):
        project_path = 'cloud__projects'
        project_group_path = 'cloud__projects__project_groups'

    cloud = models.ForeignKey(Cloud, related_name='images')
    template = models.ForeignKey('iaas.Template', related_name='images')

    min_disk = models.PositiveIntegerField(default=0, help_text='Minimum disk size in MiB')
    min_ram = models.PositiveIntegerField(default=0, help_text='Minimum memory size in MiB')

    backend_id = models.CharField(max_length=255)

    def __str__(self):
        return '{template} <-> {cloud}'.format(
            cloud=self.cloud.name,
            template=self.template.name,
        )


@python_2_unicode_compatible
class Template(core_models.UuidMixin,
               core_models.UiDescribableMixin,
               models.Model):
    """
    A template for the IaaS instance. If it is inactive, it is not visible to non-staff users.
    """
    class OsTypes(object):
        LINUX = 'Linux'
        WINDOWS = 'Windows'
        UNIX = 'Unix'
        OTHER = 'Other'

    # XXX: a hackish solution for the immediate needs. Consider redesigning.
    class ApplicationTypes(object):
        WORDPRESS = 'WordPress'
        POSTGRESQL = 'PostgreSQL'
        ZIMBRA = 'Zimbra'
        NONE = 'None'

    SERVICE_TYPES = (
        (OsTypes.LINUX, 'Linux'), (OsTypes.WINDOWS, 'Windows'), (OsTypes.UNIX, 'Unix'), (OsTypes.OTHER, 'Other'))

    APPLICATION_TYPES = (
        (ApplicationTypes.WORDPRESS, 'WordPress'),
        (ApplicationTypes.POSTGRESQL, 'PostgreSQL'),
        (ApplicationTypes.ZIMBRA, 'Zimbra'),
        (ApplicationTypes.NONE, 'None')
    )

    # Model doesn't inherit NameMixin, because name field must be unique.
    name = models.CharField(max_length=150, unique=True)
    os = models.CharField(max_length=100, blank=True)
    os_type = models.CharField(max_length=10, choices=SERVICE_TYPES, default=OsTypes.LINUX)
    is_active = models.BooleanField(default=False)
    sla_level = models.DecimalField(max_digits=6, decimal_places=4, null=True, blank=True)
    setup_fee = models.DecimalField(max_digits=9, decimal_places=3, null=True, blank=True,
                                    validators=[MinValueValidator(Decimal('0.1')),
                                                MaxValueValidator(Decimal('100000.0'))])
    monthly_fee = models.DecimalField(max_digits=9, decimal_places=3, null=True, blank=True,
                                      validators=[MinValueValidator(Decimal('0.1')),
                                                  MaxValueValidator(Decimal('100000.0'))])
    icon_name = models.CharField(max_length=100, blank=True)

    # fields for categorisation
    # XXX consider changing to tags
    type = models.CharField(max_length=100, blank=True, help_text='Template type')
    application_type = models.CharField(max_length=100, blank=True, choices=APPLICATION_TYPES,
                                        default=ApplicationTypes.NONE,
                                        help_text='Type of the application inside the template (optional)')

    def __str__(self):
        return self.name


@python_2_unicode_compatible
class TemplateMapping(core_models.DescribableMixin, models.Model):
    class Meta(object):
        unique_together = ('template', 'backend_image_id')

    template = models.ForeignKey(Template, related_name='mappings')
    backend_image_id = models.CharField(max_length=255)

    def __str__(self):
        return '{0} <-> {1}'.format(self.template.name, self.backend_image_id)


class FloatingIP(core_models.UuidMixin, CloudProjectMember):
    class Permissions(object):
        customer_path = 'cloud_project_membership__cloud__customer'
        project_path = 'cloud_project_membership__project'
        project_group_path = 'cloud_project_membership__project__project_groups'

    address = models.GenericIPAddressField(protocol='IPv4')
    status = models.CharField(max_length=30)
    backend_id = models.CharField(max_length=255)


class IaasTemplateService(TemplateService):
    project = models.ForeignKey(structure_models.Project, blank=True, null=True, on_delete=models.SET_NULL, related_name='+')
    flavor = models.ForeignKey(Flavor, blank=True, null=True, on_delete=models.SET_NULL, related_name='+')
    template = models.ForeignKey(Template, blank=True, null=True, on_delete=models.SET_NULL, related_name='+')
    backup_schedule = CronScheduleField(max_length=15, null=True)

    def provision(self, options, request=None):
        response = request_api(request, 'instance-list', method='POST', data=options)
        if not response.success:
            raise TemplateProvisionError(response.data)

        if 'backup_schedule' in options:
            options = dict(
                schedule=options['backup_schedule'],
                backup_source=response.data['url'],
                retention_time=1,
                maximal_number_of_backups=2,
            )
            response = request_api(request, 'backupschedule-list', method='POST', data=options)
            if not response.success:
                raise TemplateProvisionError(response.data)


def validate_yaml(value):
    try:
        yaml.load(value)
    except yaml.error.YAMLError:
        raise ValidationError('A valid YAML value is required.')


class VirtualMachineMixin(models.Model):
    key_name = models.CharField(max_length=50, blank=True)
    key_fingerprint = models.CharField(max_length=47, blank=True)

    user_data = models.TextField(
        blank=True, validators=[validate_yaml],
        help_text='Additional data that will be added to instance on provisioning')

    class Meta(object):
        abstract = True


class Instance(LoggableMixin, VirtualMachineMixin, structure_models.Resource):
    """
    A generalization of a single virtual machine.

    Depending on a cloud the instance is deployed to
    it can be either a fully virtualized instance, or a container.
    """
    class Permissions(object):
        customer_path = 'cloud_project_membership__project__customer'
        project_path = 'cloud_project_membership__project'
        project_group_path = 'cloud_project_membership__project__project_groups'

    class Services(object):
        IAAS = 'IaaS'
        PAAS = 'PaaS'

    SERVICE_TYPES = (
        (Services.IAAS, 'IaaS'), (Services.PAAS, 'PaaS'))

    DEFAULT_DATA_VOLUME_SIZE = 20 * 1024

    # This needs to be inlined in order to set on_delete
    cloud_project_membership = models.ForeignKey(
        CloudProjectMembership, related_name='instances', on_delete=models.PROTECT)
    # XXX: ideally these fields have to be added somewhere in iaas.backup module
    backups = ct_generic.GenericRelation('backup.Backup')
    backup_schedules = ct_generic.GenericRelation('backup.BackupSchedule')

    template = models.ForeignKey(Template, related_name='+')
    external_ips = models.GenericIPAddressField(null=True, blank=True, protocol='IPv4')
    internal_ips = models.GenericIPAddressField(null=True, blank=True, protocol='IPv4')

    installation_state = models.CharField(
        max_length=50, blank=True, help_text='State of post deploy installation process')

    # fields, defined by flavor
    cores = models.PositiveSmallIntegerField(help_text='Number of cores in a VM')
    ram = models.PositiveIntegerField(help_text='Memory size in MiB')

    # OpenStack backend specific fields
    system_volume_id = models.CharField(max_length=255, blank=True)
    system_volume_size = models.PositiveIntegerField(help_text='Root disk size in MiB')
    data_volume_id = models.CharField(max_length=255, blank=True)
    data_volume_size = models.PositiveIntegerField(
        default=DEFAULT_DATA_VOLUME_SIZE, help_text='Data disk size in MiB', validators=[MinValueValidator(1 * 1024)])

    # Services specific fields
    agreed_sla = models.DecimalField(max_digits=6, decimal_places=4, null=True, blank=True)
    type = models.CharField(max_length=10, choices=SERVICE_TYPES, default=Services.IAAS)

<<<<<<< HEAD
    objects = InstanceManager()

    def __str__(self):
        return self.name

=======
>>>>>>> 459ca198
    def get_instance_security_groups(self):
        return InstanceSecurityGroup.objects.filter(instance=self)

    def _init_instance_licenses(self):
        """
        Create new instance licenses from template licenses
        """
        for template_license in self.template.template_licenses.all():
            InstanceLicense.objects.create(
                instance=self,
                template_license=template_license,
                setup_fee=template_license.setup_fee,
                monthly_fee=template_license.monthly_fee,
            )

    def save(self, *args, **kwargs):
        created = self.pk is None
        super(Instance, self).save(*args, **kwargs)
        if created:
            self._init_instance_licenses()


@python_2_unicode_compatible
class InstanceSlaHistory(models.Model):
    period = models.CharField(max_length=10)
    instance = models.ForeignKey(Instance, related_name='slas')
    value = models.DecimalField(max_digits=11, decimal_places=4, null=True, blank=True)

    def __str__(self):
        return 'SLA for %s during %s: %s' % (self.instance, self.period, self.value)


@python_2_unicode_compatible
class InstanceSlaHistoryEvents(models.Model):
    EVENTS = (
        ('U', 'DOWN'),
        ('D', 'UP'),
    )

    instance = models.ForeignKey(InstanceSlaHistory, related_name='events')
    timestamp = models.IntegerField()
    state = models.CharField(max_length=1, choices=EVENTS)

    def __str__(self):
        return '%s - %s' % (self.timestamp, self.state)


@python_2_unicode_compatible
class TemplateLicense(core_models.UuidMixin,
                      core_models.NameMixin,
                      models.Model):
    class Services(object):
        IAAS = 'IaaS'
        PAAS = 'PaaS'
        SAAS = 'SaaS'
        BPAAS = 'BPaaS'

    SERVICE_TYPES = (
        (Services.IAAS, 'IaaS'), (Services.PAAS, 'PaaS'), (Services.SAAS, 'SaaS'), (Services.BPAAS, 'BPaaS'))

    license_type = models.CharField(max_length=127)
    templates = models.ManyToManyField(Template, related_name='template_licenses')
    service_type = models.CharField(max_length=10, choices=SERVICE_TYPES)
    setup_fee = models.DecimalField(max_digits=7, decimal_places=3, null=True, blank=True,
                                    validators=[MinValueValidator(Decimal('0.1')),
                                                MaxValueValidator(Decimal('1000.0'))])
    monthly_fee = models.DecimalField(max_digits=7, decimal_places=3, null=True, blank=True,
                                      validators=[MinValueValidator(Decimal('0.1')),
                                                  MaxValueValidator(Decimal('1000.0'))])

    def __str__(self):
        return '%s - %s' % (self.license_type, self.name)

    def get_projects(self):
        return structure_models.Project.objects.filter(
            clouds__images__template__template_licenses=self).distinct()

    def get_projects_groups(self):
        return structure_models.ProjectGroup.objects.filter(
            projects__clouds__images__template__template_licenses=self).distinct()


@python_2_unicode_compatible
class InstanceLicense(core_models.UuidMixin, models.Model):
    template_license = models.ForeignKey(TemplateLicense, related_name='instance_licenses')
    instance = models.ForeignKey(Instance, related_name='instance_licenses')
    setup_fee = models.DecimalField(max_digits=7, decimal_places=3, null=True, blank=True,
                                    validators=[MinValueValidator(Decimal('0.1')),
                                                MaxValueValidator(Decimal('1000.0'))])
    monthly_fee = models.DecimalField(max_digits=7, decimal_places=3, null=True, blank=True,
                                      validators=[MinValueValidator(Decimal('0.1')),
                                                  MaxValueValidator(Decimal('1000.0'))])

    class Permissions(object):
        customer_path = 'instance__cloud_project_membership__project__customer'
        project_path = 'instance__cloud_project_membership__project'
        project_group_path = 'instance__cloud_project_membership__project__project_groups'

    def __str__(self):
        return 'License: %s for %s' % (self.template_license, self.instance)


@python_2_unicode_compatible
class SecurityGroup(core_models.UuidMixin,
                    core_models.DescribableMixin,
                    core_models.NameMixin,
                    CloudProjectMember,
                    models.Model):

    class Permissions(object):
        customer_path = 'cloud_project_membership__project__customer'
        project_path = 'cloud_project_membership__project'
        project_group_path = 'cloud_project_membership__project__project_groups'

    """
    This class contains OpenStack security groups.
    """

    # OpenStack backend specific fields
    backend_id = models.CharField(max_length=128, blank=True,
                                  help_text='Reference to a SecurityGroup in a remote cloud')

    def __str__(self):
        return self.name


@python_2_unicode_compatible
class SecurityGroupRule(models.Model):

    tcp = 'tcp'
    udp = 'udp'
    icmp = 'icmp'

    PROTOCOL_CHOICES = (
        (tcp, 'tcp'),
        (udp, 'udp'),
        (icmp, 'icmp'),
    )

    group = models.ForeignKey(SecurityGroup, related_name='rules')

    protocol = models.CharField(max_length=4, blank=True, choices=PROTOCOL_CHOICES)
    # TODO: Consider protocol dependent to/from_port fields validation
    # TODO: Validate that from_port <= to_port
    from_port = models.IntegerField(validators=[MaxValueValidator(65535)], null=True)
    to_port = models.IntegerField(validators=[MaxValueValidator(65535)], null=True)
    cidr = models.CharField(max_length=32, blank=True)

    # OpenStack backend specific fields
    backend_id = models.CharField(max_length=128, blank=True)

    def __str__(self):
        return '%s (%s): %s (%s -> %s)' % \
               (self.group, self.protocol, self.cidr, self.from_port, self.to_port)


class InstanceSecurityGroup(models.Model):
    """
    Cloud security group added to instance
    """
    class Permissions(object):
        project_path = 'instance__project'
        project_group_path = 'instance__project__project_groups'

    instance = models.ForeignKey(Instance, related_name='security_groups')
    security_group = models.ForeignKey(SecurityGroup, related_name='instance_groups')


class IpMapping(core_models.UuidMixin, models.Model):
    class Permissions(object):
        project_path = 'project'
        customer_path = 'project__customer'
        project_group_path = 'project__project_groups'

    public_ip = models.IPAddressField(null=False)
    private_ip = models.IPAddressField(null=False)
    project = models.ForeignKey(structure_models.Project, related_name='ip_mappings')<|MERGE_RESOLUTION|>--- conflicted
+++ resolved
@@ -375,14 +375,11 @@
     agreed_sla = models.DecimalField(max_digits=6, decimal_places=4, null=True, blank=True)
     type = models.CharField(max_length=10, choices=SERVICE_TYPES, default=Services.IAAS)
 
-<<<<<<< HEAD
     objects = InstanceManager()
 
     def __str__(self):
         return self.name
 
-=======
->>>>>>> 459ca198
     def get_instance_security_groups(self):
         return InstanceSecurityGroup.objects.filter(instance=self)
 
