from __future__ import unicode_literals

import logging
from decimal import Decimal

from django.conf import settings
from django.core.exceptions import ValidationError
from django.core.validators import MaxValueValidator, MinValueValidator
from django.db import models
from django.db.models import signals
from django.dispatch import receiver
from django.utils.encoding import python_2_unicode_compatible
from django.utils.translation import ugettext as _
from django_fsm import FSMField
from django_fsm import transition

from nodeconductor.backup import models as backup_models
from nodeconductor.cloud import models as cloud_models
from nodeconductor.core import fields
from nodeconductor.core import models as core_models
from nodeconductor.structure import models as structure_models


logger = logging.getLogger(__name__)


@python_2_unicode_compatible
class Image(core_models.UuidMixin,
            core_models.DescribableMixin,
            models.Model):
    class Meta(object):
        unique_together = ('cloud', 'template')

    class Permissions(object):
        project_path = 'cloud__projects'
        project_group_path = 'cloud__projects__project_groups'

    i386 = 0
    amd64 = 1

    ARCHITECTURE_CHOICES = (
        (i386, 'i386'),
        (amd64, 'amd64'),
    )
    name = models.CharField(max_length=80)
    cloud = models.ForeignKey(cloud_models.Cloud, related_name='images')
    template = models.ForeignKey('iaas.Template', null=True, blank=True, related_name='images')
    architecture = models.SmallIntegerField(choices=ARCHITECTURE_CHOICES)

    def __str__(self):
        return '%(name)s | %(cloud)s' % {
            'name': self.name,
            'cloud': self.cloud.name
        }


@python_2_unicode_compatible
class Template(core_models.UuidMixin,
               core_models.UiDescribableMixin,
               models.Model):
    """
    A template for the IaaS instance. If it is inactive, it is not visible to non-staff users.
    """
    name = models.CharField(max_length=100, unique=True)
    os = models.CharField(max_length=100)
    is_active = models.BooleanField(default=False)
    setup_fee = models.DecimalField(max_digits=9, decimal_places=3, null=True, blank=True,
                                    validators=[MinValueValidator(Decimal('0.1')),
                                                MaxValueValidator(Decimal('100000.0'))])
    monthly_fee = models.DecimalField(max_digits=9, decimal_places=3, null=True, blank=True,
                                      validators=[MinValueValidator(Decimal('0.1')),
                                                  MaxValueValidator(Decimal('100000.0'))])

    def __str__(self):
        return self.name


@python_2_unicode_compatible
class Instance(core_models.UuidMixin,
               core_models.DescribableMixin,
               backup_models.BackupableMixin,
               models.Model):
    """
    A generalization of a single virtual machine.

    Depending on a cloud the instance is deployed to
    it can be either a fully virtualized instance, or a container.
    """
    class Permissions(object):
        project_path = 'project'
        project_group_path = 'project__project_groups'

    class States(object):
        PROVISIONING_SCHEDULED = 'p'
        PROVISIONING = 'P'

        ONLINE = '+'
        OFFLINE = '-'

        STARTING_SCHEDULED = 'a'
        STARTING = 'A'

        STOPPING_SCHEDULED = 'o'
        STOPPING = 'O'

        ERRED = 'e'

        DELETION_SCHEDULED = 'd'
        DELETING = 'D'

        DELETED = 'x'

        RESIZING_SCHEDULED = 'r'
        RESIZING = 'R'

        CHOICES = (
            (PROVISIONING_SCHEDULED, _('Provisioning Scheduled')),
            (PROVISIONING, _('Provisioning')),

            (ONLINE, _('Online')),
            (OFFLINE, _('Offline')),

            (STARTING_SCHEDULED, _('Starting Scheduled')),
            (STARTING, _('Starting')),

            (STOPPING_SCHEDULED, _('Stopping Scheduled')),
            (STOPPING, _('Stopping')),

            (ERRED, _('Erred')),

            (DELETION_SCHEDULED, _('Deletion Scheduled')),
            (DELETING, _('Deleting')),
            (DELETED, _('Deleted')),

            (RESIZING_SCHEDULED, _('Resizing Scheduled')),
            (RESIZING, _('Resizing')),
        )

    hostname = models.CharField(max_length=80)
    template = models.ForeignKey(Template, related_name='+')
    flavor = models.ForeignKey(cloud_models.Flavor, related_name='+')
    project = models.ForeignKey(structure_models.Project, related_name='instances')
    external_ips = fields.IPsField(max_length=256)
    internal_ips = fields.IPsField(max_length=256)
    start_time = models.DateTimeField(blank=True, null=True)
    ssh_public_key = models.ForeignKey(core_models.SshPublicKey, related_name='instances')

    state = FSMField(default=States.PROVISIONING_SCHEDULED, max_length=1, choices=States.CHOICES,
                     help_text="WARNING! Should not be changed manually unless you really know what you are doing.")

    @transition(field=state, source=States.PROVISIONING_SCHEDULED, target=States.PROVISIONING)
    def begin_provisioning(self):
        pass

    @transition(field=state, source=[States.PROVISIONING, States.STOPPING, States.RESIZING], target=States.OFFLINE)
    def set_offline(self):
        pass

    @transition(field=state, source=States.OFFLINE, target=States.STARTING_SCHEDULED)
    def schedule_starting(self):
        pass

    @transition(field=state, source=States.STARTING_SCHEDULED, target=States.STARTING)
    def begin_starting(self):
        pass

    @transition(field=state, source=[States.STARTING, States.PROVISIONING], target=States.ONLINE)
    def set_online(self):
        pass

    @transition(field=state, source=States.ONLINE, target=States.STOPPING_SCHEDULED)
    def schedule_stopping(self):
        pass

    @transition(field=state, source=States.STOPPING_SCHEDULED, target=States.STOPPING)
    def begin_stopping(self):
        pass

    @transition(field=state, source=States.OFFLINE, target=States.DELETION_SCHEDULED)
    def schedule_deletion(self):
        pass

    @transition(field=state, source=States.DELETION_SCHEDULED, target=States.DELETING)
    def begin_deleting(self):
        pass

    @transition(field=state, source=States.DELETING, target=States.DELETED)
    def set_deleted(self):
        pass

    @transition(field=state, source=States.OFFLINE, target=States.RESIZING_SCHEDULED)
    def schedule_resizing(self):
        pass

    @transition(field=state, source=States.RESIZING_SCHEDULED, target=States.RESIZING)
    def begin_resizing(self):
        pass

    @transition(field=state, source=States.RESIZING, target=States.OFFLINE)
    def set_resized(self):
        pass

    @transition(field=state, source='*', target=States.ERRED)
    def set_erred(self):
        pass

    def clean(self):
        # Only check while trying to provisioning instance,
        # since later the cloud might get removed from this project
        # and the validation will prevent even changing the state.
        if self.state == self.States.PROVISIONING_SCHEDULED:
            if not self.project.clouds.filter(pk=self.flavor.cloud.pk).exists():
                raise ValidationError("Flavor is not within project's clouds.")

    def __str__(self):
        return _('%(name)s - %(status)s') % {
            'name': self.hostname,
            'status': self.get_state_display(),
        }

    def get_backup_strategy(self):
        """
        Fake backup strategy
        """
        import os

        class FakeStrategy(backup_models.BackupStrategy):

            @classmethod
            def backup(cls):
                filename = os.path.join(settings.BASE_DIR, 'backup_' + str(self.uuid) + '.txt')
                with open(filename, 'wb+') as f:
                    f.write('Backing up: %s' % str(self))

            @classmethod
            def restore(cls, replace_original):
                filename = os.path.join(settings.BASE_DIR, 'backup_' + str(self.uuid) + '.txt')
                with open(filename, 'wb+') as f:
                    f.write('Restoring: %s' % str(self))

            @classmethod
            def delete(cls):
                filename = os.path.join(settings.BASE_DIR, 'backup_' + str(self.uuid) + '.txt')
                with open(filename, 'wb+') as f:
                    f.write('Deleting: %s' % str(self))

        return FakeStrategy

    def get_instance_security_groups(self):
        return InstanceSecurityGroup.objects.filter(instance=self)

    def _init_instance_licenses(self):
        """
        Create new instance licenses from template licenses
        """
        for template_license in self.template.template_licenses.all():
            InstanceLicense.objects.create(
                instance=self,
                template_license=template_license,
                setup_fee=template_license.setup_fee,
                monthly_fee=template_license.monthly_fee,
            )

    def save(self, *args, **kwargs):
        created = self.pk is None
        super(Instance, self).save(*args, **kwargs)
        if created:
            self._init_instance_licenses()


@python_2_unicode_compatible
class TemplateLicense(core_models.UuidMixin, models.Model):
    class Services(object):
        IAAS = 'IaaS'
        PAAS = 'PaaS'
        SAAS = 'SaaS'
        BPAAS = 'BPaaS'

    SERVICE_TYPES = (
        (Services.IAAS, 'IaaS'), (Services.PAAS, 'PaaS'), (Services.SAAS, 'SaaS'), (Services.BPAAS, 'BPaaS'))

    name = models.CharField(max_length=255)
    license_type = models.CharField(max_length=127)
    templates = models.ManyToManyField(Template, related_name='template_licenses')
    service_type = models.CharField(max_length=10, choices=SERVICE_TYPES)
    setup_fee = models.DecimalField(max_digits=7, decimal_places=3, null=True, blank=True,
                                    validators=[MinValueValidator(Decimal('0.1')),
                                                MaxValueValidator(Decimal('1000.0'))])
    monthly_fee = models.DecimalField(max_digits=7, decimal_places=3, null=True, blank=True,
                                      validators=[MinValueValidator(Decimal('0.1')),
                                                  MaxValueValidator(Decimal('1000.0'))])

    def __str__(self):
        return '%s - %s' % (self.license_type, self.name)

    def get_projects(self):
        return structure_models.Project.objects.filter(
            clouds__images__template__template_licenses=self)

    def get_projects_groups(self):
        return structure_models.ProjectGroup.objects.filter(
            projects__clouds__images__template__template_licenses=self)


@python_2_unicode_compatible
class InstanceLicense(core_models.UuidMixin, models.Model):
    template_license = models.ForeignKey(TemplateLicense, related_name='instance_licenses')
    instance = models.ForeignKey(Instance, related_name='instance_licenses')
    setup_fee = models.DecimalField(max_digits=7, decimal_places=3, null=True, blank=True,
                                    validators=[MinValueValidator(Decimal('0.1')),
                                                MaxValueValidator(Decimal('1000.0'))])
    monthly_fee = models.DecimalField(max_digits=7, decimal_places=3, null=True, blank=True,
                                      validators=[MinValueValidator(Decimal('0.1')),
                                                  MaxValueValidator(Decimal('1000.0'))])

    class Permissions(object):
        customer_path = 'instance__project__customer'
        project_path = 'instance__project'
        project_group_path = 'instance__project__project_groups'

    def __str__(self):
        return 'License: %s for %s' % (self.template_license, self.instance)


<<<<<<< HEAD
class Volume(models.Model):
    """
    A generalization of a block device.
    """
    instance = models.ForeignKey(Instance, related_name='volumes')
    size = models.PositiveSmallIntegerField()


@python_2_unicode_compatible
=======
>>>>>>> 79a1b0ec
class Purchase(core_models.UuidMixin, models.Model):
    """
    Purchase history allows to see historical information
    about what services have been purchased alongside
    with additional metadata.
    """
    class Permissions(object):
        project_path = 'project'
        project_group_path = 'project__project_groups'

    date = models.DateTimeField()
    user = models.ForeignKey(settings.AUTH_USER_MODEL, related_name='purchases')
    project = models.ForeignKey(structure_models.Project, related_name='purchases')

    def __str__(self):
        return '%(user)s - %(date)s' % {
            'user': self.user.username,
            'date': self.date,
        }


class InstanceSecurityGroup(models.Model):
    """
    Cloud security group added to instance
    """
    class Permissions(object):
        project_path = 'instance__project'
        project_group_path = 'instance__project__project_groups'

    instance = models.ForeignKey(Instance, related_name='security_groups')
    security_group = models.ForeignKey(cloud_models.SecurityGroup, related_name='instance_groups')


# Signal handlers
@receiver(
    signals.post_save,
    sender=Instance,
    dispatch_uid='nodeconductor.iaas.models.auto_start_instance',
)
def auto_start_instance(sender, instance=None, created=False, **kwargs):
    if created:
        # Importing here to avoid circular imports
        from nodeconductor.iaas import tasks

        tasks.schedule_provisioning.delay(instance.uuid)<|MERGE_RESOLUTION|>--- conflicted
+++ resolved
@@ -322,18 +322,7 @@
         return 'License: %s for %s' % (self.template_license, self.instance)
 
 
-<<<<<<< HEAD
-class Volume(models.Model):
-    """
-    A generalization of a block device.
-    """
-    instance = models.ForeignKey(Instance, related_name='volumes')
-    size = models.PositiveSmallIntegerField()
-
-
-@python_2_unicode_compatible
-=======
->>>>>>> 79a1b0ec
+@python_2_unicode_compatible
 class Purchase(core_models.UuidMixin, models.Model):
     """
     Purchase history allows to see historical information
