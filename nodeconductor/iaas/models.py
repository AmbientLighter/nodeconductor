--- conflicted
+++ resolved
@@ -299,10 +299,6 @@
     def get_usage_state(self):
         state = {
             CostConstants.PriceItem.LICENSE_OS: self.template.os_type,
-<<<<<<< HEAD
-            CostConstants.PriceItem.LICENSE_APPLICATION: self.template.application_type.slug,
-=======
->>>>>>> e469ea5d
             CostConstants.PriceItem.SUPPORT: (CostConstants.Support.PREMIUM
                                               if self.type == self.Services.PAAS
                                               else CostConstants.Support.BASIC),
@@ -310,7 +306,7 @@
 
         application = self.template.application_type
         if application:
-            state[CostConstants.PriceItem.LICENSE_APPLICATION] = application.name
+            state[CostConstants.PriceItem.LICENSE_APPLICATION] = application.slug
 
         if self.state == self.States.ONLINE and self.flavor_name:
             state[CostConstants.PriceItem.FLAVOR] = self.flavor_name
