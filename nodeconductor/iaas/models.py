--- conflicted
+++ resolved
@@ -262,17 +262,14 @@
             if s not in STABLE_STATES
         ])
 
-    # XXX: ideally this fields have to be added somewhere in iaas.backup module
+    # XXX: ideally these fields have to be added somewhere in iaas.backup module
     backups = ct_generic.GenericRelation('backup.Backup')
     backup_schedules = ct_generic.GenericRelation('backup.BackupSchedule')
 
     hostname = models.CharField(max_length=80)
     template = models.ForeignKey(Template, related_name='+')
-<<<<<<< HEAD
     # FIXME: Link to CloudProjectMembership instead of flavor+projects after NC-178
-    flavor = models.ForeignKey(Flavor, related_name='+', on_delete=models.PROTECT)
-=======
->>>>>>> e17049f7
+    cloud = models.ForeignKey(Cloud, related_name='instances')
     project = models.ForeignKey(structure_models.Project, related_name='instances')
     external_ips = fields.IPsField(max_length=256)
     internal_ips = fields.IPsField(max_length=256)
@@ -286,7 +283,6 @@
     # fields, defined by flavor
     cores = models.PositiveSmallIntegerField()
     ram = models.PositiveSmallIntegerField()
-    cloud = models.ForeignKey(Cloud, related_name='instances')
 
     # fields, defined by ssh public key
     key_name = models.CharField(max_length=50, blank=True)
