from __future__ import unicode_literals

from django.core.urlresolvers import reverse
from django.core.validators import MaxLengthValidator
from django.db import IntegrityError
from django.db.models import Max
from rest_framework import serializers, status, exceptions

from nodeconductor.backup import serializers as backup_serializers
from nodeconductor.core import models as core_models, serializers as core_serializers
from nodeconductor.iaas import models
from nodeconductor.monitoring.zabbix.db_client import ZabbixDBClient
from nodeconductor.quotas import serializers as quotas_serializers
from nodeconductor.structure import serializers as structure_serializers, models as structure_models
from nodeconductor.structure import filters as structure_filters


class BasicCloudSerializer(core_serializers.BasicInfoSerializer):
    class Meta(core_serializers.BasicInfoSerializer.Meta):
        model = models.Cloud


class BasicFlavorSerializer(core_serializers.BasicInfoSerializer):
    class Meta(core_serializers.BasicInfoSerializer.Meta):
        model = models.Flavor


class FlavorSerializer(serializers.HyperlinkedModelSerializer):
    class Meta(object):
        model = models.Flavor
        fields = ('url', 'uuid', 'name', 'ram', 'disk', 'cores')
        extra_kwargs = {
            'url': {'lookup_field': 'uuid'},
        }


class CloudSerializer(structure_serializers.PermissionFieldFilteringMixin,
                      core_serializers.AugmentedSerializerMixin,
                      serializers.HyperlinkedModelSerializer):
    flavors = FlavorSerializer(many=True, read_only=True)
    projects = structure_serializers.BasicProjectSerializer(many=True, read_only=True)
    customer_native_name = serializers.ReadOnlyField(source='customer.native_name')

    class Meta(object):
        model = models.Cloud
        fields = (
            'uuid',
            'url',
            'name',
            'customer', 'customer_name', 'customer_native_name',
            'flavors', 'projects', 'auth_url',
        )
        extra_kwargs = {
            'url': {'lookup_field': 'uuid'},
            'customer': {'lookup_field': 'uuid'},
        }

    def get_fields(self):
        # TODO: Extract to a proper mixin
        fields = super(CloudSerializer, self).get_fields()

        try:
            method = self.context['view'].request.method
        except (KeyError, AttributeError):
            return fields

        if method in ('PUT', 'PATCH'):
            fields['auth_url'].read_only = True
            fields['customer'].read_only = True

        return fields

    def get_filtered_field_names(self):
        return 'customer',

    def get_related_paths(self):
        return 'customer',


class UniqueConstraintError(exceptions.APIException):
    status_code = status.HTTP_302_FOUND
    default_detail = 'Entity already exists.'


class CloudProjectMembershipSerializer(structure_serializers.PermissionFieldFilteringMixin,
                                       core_serializers.AugmentedSerializerMixin,
                                       serializers.HyperlinkedModelSerializer):

    quotas = quotas_serializers.QuotaSerializer(many=True, read_only=True)

    class Meta(object):
        model = models.CloudProjectMembership
        fields = (
            'url',
            'project', 'project_name',
            'cloud', 'cloud_name',
            'quotas',
        )
        view_name = 'cloudproject_membership-detail'
        extra_kwargs = {
            'cloud': {'lookup_field': 'uuid'},
            'project': {'lookup_field': 'uuid'},
        }

    def get_filtered_field_names(self):
        return 'project', 'cloud'

    def get_related_paths(self):
        return 'project', 'cloud'

    def save(self, **kwargs):
        try:
            return super(CloudProjectMembershipSerializer, self).save(**kwargs)
        except IntegrityError:
            # unique constraint validation
            # TODO: Should be done on a higher level
            raise UniqueConstraintError()


class BasicSecurityGroupRuleSerializer(serializers.ModelSerializer):
    class Meta:
        model = models.SecurityGroupRule
        fields = ('protocol', 'from_port', 'to_port', 'cidr')


class SecurityGroupSerializer(serializers.HyperlinkedModelSerializer):

    rules = BasicSecurityGroupRuleSerializer(read_only=True)
    cloud_project_membership = CloudProjectMembershipSerializer()

    class Meta(object):
        model = models.SecurityGroup
        fields = ('url', 'uuid', 'name', 'description', 'rules', 'cloud_project_membership')
        extra_kwargs = {
            'url': {'lookup_field': 'uuid'},
        }
        view_name = 'security_group-detail'


class IpMappingSerializer(serializers.HyperlinkedModelSerializer):

    class Meta:
        model = models.IpMapping
        fields = ('url', 'uuid', 'public_ip', 'private_ip', 'project')
        extra_kwargs = {
            'url': {'lookup_field': 'uuid'},
            'project': {'lookup_field': 'uuid', 'view_name': 'project-detail'}
        }
        view_name = 'ip_mapping-detail'


class InstanceSecurityGroupSerializer(serializers.ModelSerializer):

    name = serializers.ReadOnlyField(source='security_group.name')
    rules = BasicSecurityGroupRuleSerializer(
        source='security_group.rules',
        many=True,
        read_only=True,
    )
    url = serializers.HyperlinkedRelatedField(
        source='security_group',
        lookup_field='uuid',
        view_name='security_group-detail',
        queryset=models.SecurityGroup.objects.all(),
    )
    description = serializers.ReadOnlyField(source='security_group.description')

    class Meta(object):
        model = models.InstanceSecurityGroup
        fields = ('url', 'name', 'rules', 'description')
        extra_kwargs = {
            'url': {'lookup_field': 'uuid'},
        }
        view_name = 'security_group-detail'


class IpCountValidator(MaxLengthValidator):
    message = 'Only %(limit_value)s ip address is supported.'


class InstanceCreateSerializer(structure_serializers.PermissionFieldFilteringMixin,
                               serializers.HyperlinkedModelSerializer):

    security_groups = InstanceSecurityGroupSerializer(
        many=True, required=False, read_only=False)
    project = serializers.HyperlinkedRelatedField(
        view_name='project-detail',
        lookup_field='uuid',
        queryset=structure_models.Project.objects.all(),
        required=True,
        write_only=True,
    )
    flavor = serializers.HyperlinkedRelatedField(
        view_name='flavor-detail',
        lookup_field='uuid',
        queryset=models.Flavor.objects.all(),
        required=True,
        write_only=True,
    )
    ssh_public_key = serializers.HyperlinkedRelatedField(
        view_name='sshpublickey-detail',
        lookup_field='uuid',
        queryset=core_models.SshPublicKey.objects.all(),
        required=False,
        write_only=True,
    )
    template = serializers.HyperlinkedRelatedField(
        view_name='iaastemplate-detail',
        lookup_field='uuid',
        queryset=models.Template.objects.all(),
        required=True,
    )

    external_ips = serializers.ListField(
        child=core_serializers.IPAddressField(),
        allow_null=True,
        required=False,
        validators=[IpCountValidator(1)],
    )

    class Meta(object):
        model = models.Instance
        fields = (
            'url', 'uuid',
            'name', 'description',
            'template',
            'project',
            'security_groups', 'flavor', 'ssh_public_key', 'external_ips',
            'system_volume_size', 'data_volume_size',
        )
        extra_kwargs = {
            'url': {'lookup_field': 'uuid'},
        }

    def get_fields(self):
        fields = super(InstanceCreateSerializer, self).get_fields()
        fields['system_volume_size'].required = False

        try:
            request = self.context['view'].request
            user = request.user
        except (KeyError, AttributeError):
            return fields

        fields['ssh_public_key'].queryset = fields['ssh_public_key'].queryset.filter(user=user)

        clouds = structure_filters.filter_queryset_for_user(models.Cloud.objects.all(), user)
        fields['template'].queryset = fields['template'].queryset.filter(images__cloud__in=clouds).distinct()

        return fields

    def get_filtered_field_names(self):
        return 'project', 'flavor'

    def validate(self, attrs):
        flavor = attrs['flavor']
        membership = attrs.get('cloud_project_membership')

        external_ips = attrs.get('external_ips')
        if external_ips:
            ip_exists = models.FloatingIP.objects.filter(
                address=external_ips,
                status='DOWN',
                cloud_project_membership=membership,
            ).exists()
            if not ip_exists:
                raise serializers.ValidationError("External IP is not from the list of available floating IPs.")

        template = attrs['template']

        max_min_disk = (
            models.Image.objects
            .filter(template=template, cloud=flavor.cloud)
            .aggregate(Max('min_disk'))
        )['min_disk__max']

        if max_min_disk is None:
            raise serializers.ValidationError("Template %s is not available on cloud %s"
                                              % (template, flavor.cloud))

        system_volume_size = attrs['system_volume_size'] if 'system_volume_size' in attrs else flavor.disk
        if max_min_disk > system_volume_size:
            raise serializers.ValidationError("System volume size has to be greater than %s" % max_min_disk)

        data_volume_size = attrs.get('data_volume_size', models.Instance.DEFAULT_DATA_VOLUME_SIZE)

        instance_quota_usage = {
            'storage': data_volume_size + system_volume_size,
            'vcpu': flavor.cores,
            'ram': flavor.ram,
            'max_instances': 1
        }
        quota_errors = membership.validate_quota_change(instance_quota_usage)
        if quota_errors:
            raise serializers.ValidationError(
                'One or more quotas are over limit: \n' + '\n'.join(quota_errors))

        return attrs

    def create(self, validated_data):
        del validated_data['project']

        key = validated_data.pop('ssh_public_key')
        if key:
            validated_data['key_name'] = key.name
            validated_data['key_fingerprint'] = key.fingerprint

        flavor = validated_data.pop('flavor')
        validated_data['cores'] = flavor.cores
        validated_data['ram'] = flavor.ram

        if 'system_volume_size' not in validated_data:
            validated_data['system_volume_size'] = flavor.disk

        security_groups = [data['security_group'] for data in validated_data.pop('security_groups', [])]
        instance = super(InstanceCreateSerializer, self).create(validated_data)
        for security_group in security_groups:
            models.InstanceSecurityGroup.objects.create(instance=instance, security_group=security_group)

        # XXX: dirty fix - we need it because first provisioning looks for key and flavor as instance attributes
        instance.flavor = flavor
        instance.key = key
        instance.cloud = flavor.cloud

        return instance

    def to_internal_value(self, data):
        if 'external_ips' in data and not data['external_ips']:
            data['external_ips'] = []
        internal_value = super(InstanceCreateSerializer, self).to_internal_value(data)
        if 'external_ips' in internal_value:
            if not internal_value['external_ips']:
                internal_value['external_ips'] = None
            else:
                internal_value['external_ips'] = internal_value['external_ips'][0]

        try:
            internal_value['cloud_project_membership'] = models.CloudProjectMembership.objects.get(
                project=internal_value['project'],
                cloud=internal_value['flavor'].cloud,
            )
        except models.CloudProjectMembership.DoesNotExist:
            raise serializers.ValidationError({"flavor": "Flavor is not within project's clouds."})

        return internal_value


class InstanceUpdateSerializer(serializers.HyperlinkedModelSerializer):

    security_groups = InstanceSecurityGroupSerializer(
        many=True, required=False, read_only=False)

    class Meta(object):
        model = models.Instance
<<<<<<< HEAD
        fields = ('url', 'hostname', 'description', 'security_groups')
        extra_kwargs = {
            'url': {'lookup_field': 'uuid'},
        }
=======
        fields = ('url', 'name', 'description', 'security_groups')
        lookup_field = 'uuid'
>>>>>>> 7326ae49

    def update(self, instance, validated_data):
        security_groups = [data['security_group'] for data in validated_data.pop('security_groups', [])]
        instance = super(InstanceUpdateSerializer, self).update(instance, validated_data)
        models.InstanceSecurityGroup.objects.filter(instance=instance).delete()
        for security_group in security_groups:
            models.InstanceSecurityGroup.objects.create(instance=instance, security_group=security_group)
        return instance


class InstanceSecurityGroupsInlineUpdateSerializer(serializers.Serializer):
    security_groups = InstanceSecurityGroupSerializer(
        many=True, required=False, read_only=False)


class CloudProjectMembershipLinkSerializer(serializers.Serializer):
    id = serializers.CharField(required=True)
    template = serializers.HyperlinkedRelatedField(
        view_name='iaastemplate-detail',
        lookup_field='uuid',
        queryset=models.Template.objects.all(),
        required=False,
    )

    def validate_id(self, attrs, name):
        backend_id = attrs[name]
        cpm = self.context['membership']
        if models.Instance.objects.filter(cloud_project_membership=cpm,
                                          backend_id=backend_id).exists():
            raise serializers.ValidationError(
                "Instance with a specified backend ID already exists.")
        return attrs


class CloudProjectMembershipQuotaSerializer(serializers.Serializer):
    storage = serializers.IntegerField(min_value=1, required=False)
    max_instances = serializers.IntegerField(min_value=1, required=False)
    ram = serializers.IntegerField(min_value=1, required=False)
    vcpu = serializers.IntegerField(min_value=1, required=False)


class InstanceResizeSerializer(structure_serializers.PermissionFieldFilteringMixin,
                               serializers.Serializer):
    flavor = serializers.HyperlinkedRelatedField(
        view_name='flavor-detail',
        lookup_field='uuid',
        queryset=models.Flavor.objects.all(),
        required=False,
    )
    disk_size = serializers.IntegerField(min_value=1, required=False)

    def __init__(self, instance, *args, **kwargs):
        self.resized_instance = instance
        super(InstanceResizeSerializer, self).__init__(*args, **kwargs)

    def get_filtered_field_names(self):
        return 'flavor',

    def validate(self, attrs):
        flavor = attrs.get('flavor')
        disk_size = attrs.get('disk_size')

        if flavor is not None and disk_size is not None:
            raise serializers.ValidationError("Cannot resize both disk size and flavor simultaneously")
        if flavor is None and disk_size is None:
            raise serializers.ValidationError("Either disk_size or flavor is required")

        membership = self.resized_instance.cloud_project_membership
        # TODO: consider abstracting the validation below and merging with the InstanceCreateSerializer one
        # check quotas in advance

        # If disk size was changed - we need to check if it fits quotas
        if disk_size is not None:
            old_size = self.resized_instance.data_volume_size
            new_size = disk_size
            quota_usage = {
                'storage': new_size - old_size
            }

        # Validate flavor modification
        else:
            old_cores = self.resized_instance.cores
            old_ram = self.resized_instance.ram
            quota_usage = {
                'vcpu': flavor.cores - old_cores,
                'ram': flavor.ram - old_ram,
            }

        quota_errors = membership.validate_quota_change(quota_usage)
        if quota_errors:
            raise serializers.ValidationError(
                'One or more quotas are over limit: \n' + '\n'.join(quota_errors))

        return attrs


class InstanceLicenseSerializer(serializers.ModelSerializer):

    name = serializers.ReadOnlyField(source='template_license.name')
    license_type = serializers.ReadOnlyField(source='template_license.license_type')
    service_type = serializers.ReadOnlyField(source='template_license.service_type')

    class Meta(object):
        model = models.InstanceLicense
        fields = (
            'uuid', 'name', 'license_type', 'service_type', 'setup_fee', 'monthly_fee',
        )
        extra_kwargs = {
            'url': {'lookup_field': 'uuid'},
        }


class InstanceSerializer(core_serializers.AugmentedSerializerMixin,
                         serializers.HyperlinkedModelSerializer):
    state = serializers.ReadOnlyField(source='get_state_display')
    project_groups = structure_serializers.BasicProjectGroupSerializer(
        source='cloud_project_membership.project.project_groups', many=True, read_only=True)
    external_ips = serializers.ListField(
        child=core_serializers.IPAddressField(),
    )
    internal_ips = serializers.ListField(
        child=core_serializers.IPAddressField(),
        read_only=True,
    )
    backups = backup_serializers.BackupSerializer(many=True)
    backup_schedules = backup_serializers.BackupScheduleSerializer(many=True)

    security_groups = InstanceSecurityGroupSerializer(many=True, read_only=True)
    instance_licenses = InstanceLicenseSerializer(many=True, read_only=True)
    # project
    project = serializers.HyperlinkedRelatedField(
        source='cloud_project_membership.project',
        view_name='project-detail',
        read_only=True,
        lookup_field='uuid',
    )
    project_name = serializers.ReadOnlyField(source='cloud_project_membership.project.name')
    project_uuid = serializers.ReadOnlyField(source='cloud_project_membership.project.uuid')
    # cloud
    cloud = serializers.HyperlinkedRelatedField(
        source='cloud_project_membership.cloud',
        view_name='cloud-detail',
        read_only=True,
        lookup_field='uuid',
    )
    cloud_name = serializers.ReadOnlyField(source='cloud_project_membership.cloud.name')
    cloud_uuid = serializers.ReadOnlyField(source='cloud_project_membership.cloud.uuid')
    # customer
    customer = serializers.HyperlinkedRelatedField(
        source='cloud_project_membership.project.customer',
        view_name='customer-detail',
        read_only=True,
        lookup_field='uuid',
    )
    customer_name = serializers.ReadOnlyField(source='cloud_project_membership.project.customer.name')
    customer_abbreviation = serializers.ReadOnlyField(source='cloud_project_membership.project.customer.abbreviation')
    customer_native_name = serializers.ReadOnlyField(source='cloud_project_membership.project.customer.native_name')
    # template
    template = serializers.HyperlinkedRelatedField(
        view_name='iaastemplate-detail',
        read_only=True,
        lookup_field='uuid',
    )
    template_name = serializers.ReadOnlyField(source='template.name')
    template_os = serializers.ReadOnlyField(source='template.os')

    created = serializers.DateTimeField(format='iso-8601')

    class Meta(object):
        model = models.Instance
        fields = (
            'url', 'uuid', 'name', 'description', 'start_time',
            'template', 'template_name', 'template_os',
            'cloud', 'cloud_name', 'cloud_uuid',
            'project', 'project_name', 'project_uuid',
            'customer', 'customer_name', 'customer_native_name', 'customer_abbreviation',
            'key_name', 'key_fingerprint',
            'project_groups',
            'security_groups',
            'external_ips', 'internal_ips',
            'state',
            'backups', 'backup_schedules',
            'instance_licenses',
            'agreed_sla',
            'system_volume_size',
            'data_volume_size',
            'cores', 'ram',
            'created',
        )
        read_only_fields = (
            'key_name',
            'system_volume_size',
            'data_volume_size',
        )
        extra_kwargs = {
            'url': {'lookup_field': 'uuid'},
        }

    def to_representation(self, instance):
        # We need this hook, because ips have to be represented as list
        instance.external_ips = [instance.external_ips] if instance.external_ips else []
        instance.internal_ips = [instance.internal_ips] if instance.internal_ips else []
        return super(InstanceSerializer, self).to_representation(instance)


class TemplateLicenseSerializer(serializers.HyperlinkedModelSerializer):

    projects_groups = structure_serializers.BasicProjectGroupSerializer(
        source='get_projects_groups', many=True, read_only=True)

    projects = structure_serializers.BasicProjectSerializer(
        source='get_projects', many=True, read_only=True)

    class Meta(object):
        model = models.TemplateLicense
        fields = (
            'url', 'uuid', 'name', 'license_type', 'service_type', 'setup_fee', 'monthly_fee',
            'projects', 'projects_groups',
        )
        extra_kwargs = {
            'url': {'lookup_field': 'uuid'},
        }


class TemplateSerializer(serializers.HyperlinkedModelSerializer):

    template_licenses = TemplateLicenseSerializer(many=True)

    class Meta(object):
        view_name = 'iaastemplate-detail'
        model = models.Template
        fields = (
            'url', 'uuid',
            'name', 'description', 'icon_url', 'icon_name',
            'os', 'os_type',
            'is_active',
            'sla_level',
            'setup_fee',
            'monthly_fee',
            'template_licenses',
        )
        extra_kwargs = {
            'url': {'lookup_field': 'uuid'},
            'template_licenses': {'lookup_field': 'uuid'},
        }

    def get_fields(self):
        fields = super(TemplateSerializer, self).get_fields()

        try:
            user = self.context['request'].user
        except (KeyError, AttributeError):
            return fields

        if not user.is_staff:
            del fields['is_active']

        return fields


class TemplateCreateSerializer(serializers.HyperlinkedModelSerializer):

    class Meta(object):
        view_name = 'iaastemplate-detail'
        model = models.Template
        fields = (
            'url', 'uuid',
            'name', 'description', 'icon_url',
            'os',
            'is_active',
            'sla_level',
            'setup_fee',
            'monthly_fee',
            'template_licenses',
        )
        extra_kwargs = {
            'url': {'lookup_field': 'uuid'},
            'template_licenses': {'lookup_field': 'uuid'},
        }


class FloatingIPSerializer(serializers.HyperlinkedModelSerializer):
    cloud_project_membership = CloudProjectMembershipSerializer()

    class Meta:
        model = models.FloatingIP
        fields = ('url', 'uuid', 'status', 'address', 'cloud_project_membership')
        extra_kwargs = {
            'url': {'lookup_field': 'uuid'},
        }
        view_name = 'floating_ip-detail'


class SshKeySerializer(serializers.HyperlinkedModelSerializer):
    user_uuid = serializers.ReadOnlyField(source='user.uuid')

    class Meta(object):
        model = core_models.SshPublicKey
        fields = ('url', 'uuid', 'name', 'public_key', 'fingerprint', 'user_uuid')
        read_only_fields = ('fingerprint',)
        extra_kwargs = {
            'url': {'lookup_field': 'uuid'},
        }

    def get_fields(self):
        fields = super(SshKeySerializer, self).get_fields()

        try:
            user = self.context['request'].user
        except (KeyError, AttributeError):
            return fields

        if not user.is_staff:
            del fields['user_uuid']

        return fields


class ServiceSerializer(serializers.Serializer):
    url = serializers.SerializerMethodField('get_service_url')
<<<<<<< HEAD
    service_type = serializers.SerializerMethodField()
    state = serializers.ReadOnlyField(source='get_state_display')
    hostname = serializers.ReadOnlyField()
    uuid = serializers.ReadOnlyField()
    agreed_sla = serializers.ReadOnlyField()
    actual_sla = serializers.SerializerMethodField()
    template_name = serializers.ReadOnlyField(source='template.name')
    customer_name = serializers.ReadOnlyField(source='cloud_project_membership.project.customer.name')
    customer_native_name = serializers.ReadOnlyField(source='cloud_project_membership.project.customer.native_name')
    customer_abbreviation = serializers.ReadOnlyField(source='cloud_project_membership.project.customer.abbreviation')
    project_name = serializers.ReadOnlyField(source='cloud_project_membership.project.name')
    project_uuid = serializers.ReadOnlyField(source='cloud_project_membership.project.uuid')
    project_url = serializers.SerializerMethodField()
    project_groups = serializers.SerializerMethodField()
    access_information = serializers.ListField(
        source='external_ips',
        child=core_serializers.IPAddressField(),
        read_only=True,
    )
=======
    service_type = serializers.SerializerMethodField('get_service_type')
    state = serializers.ChoiceField(choices=models.Instance.States.CHOICES, source='get_state_display')
    name = serializers.Field()
    uuid = serializers.Field()
    agreed_sla = serializers.Field()
    actual_sla = serializers.SerializerMethodField('get_actual_sla')
    template_name = serializers.Field(source='template.name')
    customer_name = serializers.Field(source='cloud_project_membership.project.customer.name')
    customer_native_name = serializers.Field(source='cloud_project_membership.project.customer.native_name')
    customer_abbreviation = serializers.Field(source='cloud_project_membership.project.customer.abbreviation')
    project_name = serializers.Field(source='cloud_project_membership.project.name')
    project_uuid = serializers.Field(source='cloud_project_membership.project.uuid')
    project_url = serializers.SerializerMethodField('get_project_url')
    project_groups = serializers.SerializerMethodField('get_project_groups')
    access_information = core_serializers.IPsField(source='external_ips')
>>>>>>> 7326ae49

    class Meta(object):
        fields = (
            'url',
            'uuid',
            'state',
            'name', 'template_name',
            'customer_name',
            'customer_native_name',
            'customer_abbreviation',
            'project_name', 'project_uuid', 'project_url',
            'project_groups',
            'agreed_sla', 'actual_sla',
            'service_type',
            'access_information',
        )
        view_name = 'service-detail'
        extra_kwargs = {
            'url': {'lookup_field': 'uuid'},
        }

    def get_project_url(self, obj):
        try:
            request = self.context['request']
        except AttributeError:
            raise AttributeError('ServiceSerializer have to be initialized with `request` in context')
        return request.build_absolute_uri(
            reverse('project-detail', kwargs={'uuid': obj.cloud_project_membership.project.uuid}))

    def get_service_type(self, obj):
        return 'IaaS'

    def get_actual_sla(self, obj):
        try:
            period = self.context['period']
        except (KeyError, AttributeError):
            raise AttributeError('ServiceSerializer has to be initialized with `request` in context')
        try:
            return models.InstanceSlaHistory.objects.get(instance=obj, period=period).value
        except models.InstanceSlaHistory.DoesNotExist:
            return None

    def get_service_url(self, obj):
        try:
            request = self.context['request']
        except (KeyError, AttributeError):
            raise AttributeError('ServiceSerializer has to be initialized with `request` in context')

        # TODO: this could use something similar to backup's generic model for all resources
        view_name = 'service-detail'
        service_instance = obj
        hyperlinked_field = serializers.HyperlinkedRelatedField(
            view_name=view_name,
            lookup_field='uuid',
            read_only=True,
        )
        return hyperlinked_field.get_url(service_instance, view_name, request, format=None)

    # TODO: this shouldn't come from this endpoint, but UI atm depends on it
    def get_project_groups(self, obj):
        try:
            request = self.context['request']
        except (KeyError, AttributeError):
            raise AttributeError('ServiceSerializer has to be initialized with `request` in context')

        service_instance = obj
        groups = structure_serializers.BasicProjectGroupSerializer(
            service_instance.cloud_project_membership.project.project_groups.all(),
            many=True,
            read_only=True,
            context={'request': request}
        )
        return groups.data

    def to_representation(self, instance):
        # We need this hook, because ips have to be represented as list
        instance.external_ips = [instance.external_ips] if instance.external_ips else []
        instance.internal_ips = [instance.internal_ips] if instance.internal_ips else []
        return super(ServiceSerializer, self).to_representation(instance)


class UsageStatsSerializer(serializers.Serializer):
    segments_count = serializers.IntegerField(min_value=0)
    start_timestamp = serializers.IntegerField(min_value=0)
    end_timestamp = serializers.IntegerField(min_value=0)
    item = serializers.CharField()

    def validate_item(self, value):
        if not value in ZabbixDBClient.items:
            raise serializers.ValidationError(
                "GET parameter 'item' have to be from list: %s" % ZabbixDBClient.items.keys())
        return value

    def get_stats(self, instances):
        self.attrs = self.data
        zabbix_db_client = ZabbixDBClient()
        return zabbix_db_client.get_item_stats(
            instances, self.data['item'],
            self.data['start_timestamp'], self.data['end_timestamp'], self.data['segments_count'])


class SlaHistoryEventSerializer(serializers.Serializer):
    timestamp = serializers.IntegerField()
    state = serializers.CharField()


class StatsAggregateSerializer(serializers.Serializer):
    MODEL_NAME_CHOICES = (('project', 'project'), ('customer', 'customer'), ('project_group', 'project_group'))
    MODEL_CLASSES = {
        'project': structure_models.Project,
        'customer': structure_models.Customer,
        'project_group': structure_models.ProjectGroup,
    }

    model_name = serializers.ChoiceField(choices=MODEL_NAME_CHOICES)
    uuid = serializers.CharField(allow_null=True)

    def get_projects(self, user):
        model = self.MODEL_CLASSES[self.data['model_name']]
        queryset = structure_filters.filter_queryset_for_user(model.objects.all(), user)

        if 'uuid' in self.data and self.data['uuid']:
            queryset = queryset.filter(uuid=self.data['uuid'])

        if self.data['model_name'] == 'project':
            return queryset.all()
        elif self.data['model_name'] == 'project_group':
            projects = structure_models.Project.objects.filter(project_groups__in=list(queryset))
            return structure_filters.filter_queryset_for_user(projects, user)
        else:
            projects = structure_models.Project.objects.filter(customer__in=list(queryset))
            return structure_filters.filter_queryset_for_user(projects, user)

    def get_memberships(self, user):
        projects = self.get_projects(user)
        return models.CloudProjectMembership.objects.filter(project__in=projects).all()<|MERGE_RESOLUTION|>--- conflicted
+++ resolved
@@ -352,18 +352,14 @@
 
     class Meta(object):
         model = models.Instance
-<<<<<<< HEAD
-        fields = ('url', 'hostname', 'description', 'security_groups')
-        extra_kwargs = {
-            'url': {'lookup_field': 'uuid'},
-        }
-=======
         fields = ('url', 'name', 'description', 'security_groups')
-        lookup_field = 'uuid'
->>>>>>> 7326ae49
+        extra_kwargs = {
+            'url': {'lookup_field': 'uuid'},
+        }
 
     def update(self, instance, validated_data):
-        security_groups = [data['security_group'] for data in validated_data.pop('security_groups', [])]
+        security_groups = validated_data.pop('security_groups', [])
+        security_groups = [data['security_group'] for data in security_groups]
         instance = super(InstanceUpdateSerializer, self).update(instance, validated_data)
         models.InstanceSecurityGroup.objects.filter(instance=instance).delete()
         for security_group in security_groups:
@@ -681,10 +677,9 @@
 
 class ServiceSerializer(serializers.Serializer):
     url = serializers.SerializerMethodField('get_service_url')
-<<<<<<< HEAD
     service_type = serializers.SerializerMethodField()
     state = serializers.ReadOnlyField(source='get_state_display')
-    hostname = serializers.ReadOnlyField()
+    name = serializers.ReadOnlyField()
     uuid = serializers.ReadOnlyField()
     agreed_sla = serializers.ReadOnlyField()
     actual_sla = serializers.SerializerMethodField()
@@ -701,23 +696,6 @@
         child=core_serializers.IPAddressField(),
         read_only=True,
     )
-=======
-    service_type = serializers.SerializerMethodField('get_service_type')
-    state = serializers.ChoiceField(choices=models.Instance.States.CHOICES, source='get_state_display')
-    name = serializers.Field()
-    uuid = serializers.Field()
-    agreed_sla = serializers.Field()
-    actual_sla = serializers.SerializerMethodField('get_actual_sla')
-    template_name = serializers.Field(source='template.name')
-    customer_name = serializers.Field(source='cloud_project_membership.project.customer.name')
-    customer_native_name = serializers.Field(source='cloud_project_membership.project.customer.native_name')
-    customer_abbreviation = serializers.Field(source='cloud_project_membership.project.customer.abbreviation')
-    project_name = serializers.Field(source='cloud_project_membership.project.name')
-    project_uuid = serializers.Field(source='cloud_project_membership.project.uuid')
-    project_url = serializers.SerializerMethodField('get_project_url')
-    project_groups = serializers.SerializerMethodField('get_project_groups')
-    access_information = core_serializers.IPsField(source='external_ips')
->>>>>>> 7326ae49
 
     class Meta(object):
         fields = (
