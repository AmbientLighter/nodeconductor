from django.contrib import admin
from django.utils.translation import ungettext

from nodeconductor.cloud import models as cloud_models
from nodeconductor.core.models import SynchronizationStates
from nodeconductor.iaas import models
from nodeconductor.iaas import tasks


# Inspired by Django Snippet https://djangosnippets.org/snippets/2629/
class ReadonlyInlineMixin(object):
    can_delete = False
    extra = 0

    def has_add_permission(self, request):
        return False


class FlavorInline(admin.TabularInline):
    model = cloud_models.Flavor
    extra = 1


# noinspection PyMethodMayBeStatic
class CloudAdmin(admin.ModelAdmin):
    inlines = (
        FlavorInline,
    )
    list_display = ('name', 'customer')
    ordering = ('name', 'customer')

    actions = ['pull_clouds']

    def pull_clouds(self, request, queryset):
        # TODO: Extract to a service

        queryset = queryset.filter(state=SynchronizationStates.IN_SYNC)

        tasks_scheduled = 0

        for cloud_account in queryset.iterator():
            cloud_account.schedule_syncing()
            cloud_account.save()

            tasks.pull_cloud_account.delay(cloud_account.uuid.hex)
            tasks_scheduled += 1

        message = ungettext(
            'One cloud account scheduled for update',
            '%(tasks_scheduled)d cloud accounts scheduled for update',
            tasks_scheduled
        )
        message = message % {
            'tasks_scheduled': tasks_scheduled,
        }

        self.message_user(request, message)

    pull_clouds.short_description = "Update selected cloud accounts from backend"


# noinspection PyMethodMayBeStatic
class CloudProjectMembershipAdmin(admin.ModelAdmin):
    readonly_fields = ('cloud', 'project')
    list_display = ('get_cloud_name', 'get_customer_name', 'get_project_name')
    ordering = ('cloud__customer__name', 'project__name', 'cloud__name')
    list_display_links = ('get_cloud_name',)
    search_fields = ('cloud__customer__name', 'project__name', 'cloud__name')

    actions = ['pull_cloud_memberships']

    def get_queryset(self, request):
        queryset = super(CloudProjectMembershipAdmin, self).get_queryset(request)
        return queryset.select_related('cloud', 'project', 'project__customer')

    def pull_cloud_memberships(self, request, queryset):
        # TODO: Extract to a service

        queryset = queryset.filter(state=SynchronizationStates.IN_SYNC)

        tasks_scheduled = 0

        for membership in queryset.iterator():
            membership.schedule_syncing()
            membership.save()

            tasks.pull_cloud_membership.delay(membership.pk)
            tasks_scheduled += 1

        message = ungettext(
            'One cloud project membership scheduled for update',
            '%(tasks_scheduled)d cloud project memberships scheduled for update',
            tasks_scheduled
        )
        message = message % {
            'tasks_scheduled': tasks_scheduled,
        }

        self.message_user(request, message)

    pull_cloud_memberships.short_description = "Update selected cloud project memberships from backend"

    def get_cloud_name(self, obj):
        return obj.cloud.name

    get_cloud_name.short_description = 'Cloud'

    def get_project_name(self, obj):
        return obj.project.name

    get_project_name.short_description = 'Project'

    def get_customer_name(self, obj):
        return obj.cloud.customer.name

    get_customer_name.short_description = 'Customer'


class InstanceAdmin(admin.ModelAdmin):
    def get_readonly_fields(self, request, obj=None):
        if obj:
            return ['template']
        return []
    ordering = ('hostname',)
    list_display = ['hostname', 'uuid', 'state', 'project', 'template', 'flavor']
    search_fields = ['hostname', 'uuid']
    list_filter = ['state', 'project', 'template']


class PurchaseAdmin(admin.ModelAdmin):
    readonly_fields = ('date', 'user', 'project')


class ImageInline(ReadonlyInlineMixin, admin.TabularInline):
    model = models.Image
    fields = ('get_cloud_name', 'get_customer_name', 'backend_id')
    readonly_fields = ('get_cloud_name', 'get_customer_name', 'backend_id')
    ordering = ('cloud__name', 'cloud__customer__name')
    verbose_name_plural = 'Connected cloud images'

    def get_cloud_name(self, obj):
        return obj.cloud.name
    get_cloud_name.short_description = 'Cloud'

    def get_customer_name(self, obj):
        return obj.cloud.customer.name
    get_customer_name.short_description = 'Customer'


class TemplateMappingInline(admin.TabularInline):
    model = models.TemplateMapping
    fields = ('description', 'backend_image_id')
    ordering = ('description', )
    extra = 3


class TemplateAdmin(admin.ModelAdmin):
    inlines = (
        TemplateMappingInline,
        ImageInline,
    )
    ordering = ('name', )
    list_display = ['name', 'uuid', 'sla_level']


<<<<<<< HEAD
class FlavorInline(admin.TabularInline):
    model = models.Flavor
    extra = 1


class CloudAdmin(admin.ModelAdmin):
    inlines = (
        FlavorInline,
    )
    list_display = ('name', 'customer')
    ordering = ('name', 'customer')


class SecurityGroupRuleInline(admin.TabularInline):
    model = models.SecurityGroupRule
=======
class SecurityGroupRuleInline(admin.TabularInline):
    model = cloud_models.SecurityGroupRule
>>>>>>> d6f84593
    extra = 1


class SecurityGroupAdmin(admin.ModelAdmin):
    inlines = (
        SecurityGroupRuleInline,
    )
    list_display = ('cloud_project_membership', 'name')
    ordering = ('cloud_project_membership', 'name')


<<<<<<< HEAD
=======
admin.site.register(cloud_models.Cloud, CloudAdmin)
admin.site.register(cloud_models.CloudProjectMembership, CloudProjectMembershipAdmin)
>>>>>>> d6f84593
admin.site.register(models.Instance, InstanceAdmin)
admin.site.register(models.InstanceSlaHistory)
admin.site.register(models.Purchase, PurchaseAdmin)
<<<<<<< HEAD
admin.site.register(models.InstanceSlaHistory)
admin.site.register(models.Cloud, CloudAdmin)
admin.site.register(models.SecurityGroup, SecurityGroupAdmin)
=======
admin.site.register(cloud_models.SecurityGroup, SecurityGroupAdmin)
admin.site.register(models.Template, TemplateAdmin)
>>>>>>> d6f84593
<|MERGE_RESOLUTION|>--- conflicted
+++ resolved
@@ -1,7 +1,6 @@
 from django.contrib import admin
 from django.utils.translation import ungettext
 
-from nodeconductor.cloud import models as cloud_models
 from nodeconductor.core.models import SynchronizationStates
 from nodeconductor.iaas import models
 from nodeconductor.iaas import tasks
@@ -17,7 +16,7 @@
 
 
 class FlavorInline(admin.TabularInline):
-    model = cloud_models.Flavor
+    model = models.Flavor
     extra = 1
 
 
@@ -163,26 +162,13 @@
     list_display = ['name', 'uuid', 'sla_level']
 
 
-<<<<<<< HEAD
 class FlavorInline(admin.TabularInline):
     model = models.Flavor
     extra = 1
 
 
-class CloudAdmin(admin.ModelAdmin):
-    inlines = (
-        FlavorInline,
-    )
-    list_display = ('name', 'customer')
-    ordering = ('name', 'customer')
-
-
 class SecurityGroupRuleInline(admin.TabularInline):
     model = models.SecurityGroupRule
-=======
-class SecurityGroupRuleInline(admin.TabularInline):
-    model = cloud_models.SecurityGroupRule
->>>>>>> d6f84593
     extra = 1
 
 
@@ -194,19 +180,10 @@
     ordering = ('cloud_project_membership', 'name')
 
 
-<<<<<<< HEAD
-=======
-admin.site.register(cloud_models.Cloud, CloudAdmin)
-admin.site.register(cloud_models.CloudProjectMembership, CloudProjectMembershipAdmin)
->>>>>>> d6f84593
+admin.site.register(models.Cloud, CloudAdmin)
+admin.site.register(models.CloudProjectMembership, CloudProjectMembershipAdmin)
 admin.site.register(models.Instance, InstanceAdmin)
 admin.site.register(models.InstanceSlaHistory)
 admin.site.register(models.Purchase, PurchaseAdmin)
-<<<<<<< HEAD
-admin.site.register(models.InstanceSlaHistory)
-admin.site.register(models.Cloud, CloudAdmin)
 admin.site.register(models.SecurityGroup, SecurityGroupAdmin)
-=======
-admin.site.register(cloud_models.SecurityGroup, SecurityGroupAdmin)
-admin.site.register(models.Template, TemplateAdmin)
->>>>>>> d6f84593
+admin.site.register(models.Template, TemplateAdmin)