--- conflicted
+++ resolved
@@ -18,7 +18,6 @@
 
         any_permission=True,
     )),
-<<<<<<< HEAD
     ('cloud.CloudProjectMembership', FilteredCollaboratorsPermissionLogic(
         collaborators_query='cloud__customer__roles__permission_group__user',
         collaborators_filter={
@@ -27,7 +26,5 @@
 
         any_permission=True,
     )),
-=======
     ('cloud.Flavor', StaffPermissionLogic(any_permission=True)),
->>>>>>> 2eb8fbc4
 )