--- conflicted
+++ resolved
@@ -2,7 +2,6 @@
 
 import logging
 
-from django.contrib.auth import get_user_model
 from django.core.exceptions import ValidationError
 from django.core.validators import MaxValueValidator, MinValueValidator, URLValidator
 from django.db import models
@@ -23,8 +22,6 @@
 
 logger = logging.getLogger(__name__)
 
-# User = get_user_model()
-
 
 def validate_known_keystone_urls(value):
     from nodeconductor.cloud.backend.openstack import OpenStackBackend
@@ -151,6 +148,7 @@
         return self.name
 
 
+@python_2_unicode_compatible
 class SecurityGroupRule(models.Model):
 
     tcp = 'tcp'
@@ -175,8 +173,8 @@
     os_security_group_rule_id = models.CharField(max_length='128', blank=True)
 
     def __str__(self):
-<<<<<<< HEAD
-        return self.name
+        return '%s (%s): %s/%s (%s -> %s)' % \
+               (self.group, self.protocol, self.ip_range, self.netmask, self.from_port, self.to_port)
 
 
 # Signal handlers
@@ -324,9 +322,6 @@
             ram=32 * 1024,
             disk=100 * 1024,
         )
-=======
-        return '%s (%s): %s/%s (%s -> %s)' % \
-               (self.group, self.protocol, self.ip_range, self.netmask, self.from_port, self.to_port)
 
 
 # TODO: make the defaults configurable
@@ -344,5 +339,4 @@
             to_port=80,
             ip_range='0.0.0.0',
             netmask=0
-        )
->>>>>>> 79a1b0ec
+        )