from __future__ import unicode_literals

import logging

from django.core.exceptions import ValidationError
from django.core.validators import MaxValueValidator, MinValueValidator, URLValidator
from django.db import models
from django.db.models import signals
from django.dispatch import receiver
from django.utils.encoding import python_2_unicode_compatible
from django.utils.translation import ugettext_lazy as _

from nodeconductor.cloud.backend import CloudBackendError
from nodeconductor.core.models import (
    DescribableMixin, SshPublicKey, SynchronizableMixin, UuidMixin,
)
from nodeconductor.core.serializers import UnboundSerializerMethodField
from nodeconductor.core.signals import pre_serializer_fields
from nodeconductor.structure import models as structure_models
from nodeconductor.structure.filters import filter_queryset_for_user
from nodeconductor.structure.signals import structure_role_granted


logger = logging.getLogger(__name__)


def validate_known_keystone_urls(value):
    from nodeconductor.cloud.backend.openstack import OpenStackBackend

    backend = OpenStackBackend()
    try:
        backend.get_credentials(value)
    except CloudBackendError:
        raise ValidationError('%s is not a known OpenStack deployment.' % value)


@python_2_unicode_compatible
class Cloud(UuidMixin, SynchronizableMixin, models.Model):
    """
    A cloud instance information.

    Represents parameters set that are necessary to connect to a particular cloud,
    such as connection endpoints, credentials, etc.
    """

    class Meta(object):
        unique_together = (
            ('customer', 'name'),
        )

    class Permissions(object):
        customer_path = 'customer'
        project_path = 'projects'
        project_group_path = 'customer__projects__project_groups'

    name = models.CharField(max_length=100)
    customer = models.ForeignKey(structure_models.Customer, related_name='clouds')
    projects = models.ManyToManyField(
        structure_models.Project, related_name='clouds', through='CloudProjectMembership')

    # OpenStack backend specific fields
    auth_url = models.CharField(max_length=200, help_text='Keystone endpoint url',
                                validators=[URLValidator(), validate_known_keystone_urls])

    def get_backend(self):
        # TODO: Support different clouds instead of hard-coding
        # Importing here to avoid circular imports hell
        from nodeconductor.cloud.backend.openstack import OpenStackBackend

        return OpenStackBackend()

    def __str__(self):
        return self.name

    def sync(self):
        """
        Synchronizes nodeconductor cloud with real cloud account
        """


@python_2_unicode_compatible
class CloudProjectMembership(SynchronizableMixin, models.Model):
    """
    This model represents many to many relationships between project and cloud
    """

    cloud = models.ForeignKey(Cloud)
    project = models.ForeignKey(structure_models.Project)

    # OpenStack backend specific fields
    username = models.CharField(max_length=100, blank=True)
    password = models.CharField(max_length=100, blank=True)

    tenant_id = models.CharField(max_length=64, blank=True)

    class Meta(object):
        unique_together = ('cloud', 'tenant_id')

    class Permissions(object):
        customer_path = 'cloud__customer'
        project_path = 'project'
        project_group_path = 'project__project_groups'

    def __str__(self):
        return '{0} | {1}'.format(self.cloud.name, self.project.name)


@python_2_unicode_compatible
class Flavor(UuidMixin, models.Model):
    """
    A preset of computing resources.
    """

    class Permissions(object):
        customer_path = 'cloud__projects__customer'
        project_path = 'cloud__projects'
        project_group_path = 'cloud__projects__project_groups'

    class Meta(object):
        unique_together = (
            # OpenStack backend specific constraint
            ('cloud', 'flavor_id'),
        )

    name = models.CharField(max_length=100)
    cloud = models.ForeignKey(Cloud, related_name='flavors')

    cores = models.PositiveSmallIntegerField(help_text=_('Number of cores in a VM'))
    ram = models.PositiveIntegerField(help_text=_('Memory size in MiB'))
    disk = models.PositiveIntegerField(help_text=_('Root disk size in MiB'))

    # OpenStack backend specific fields
    flavor_id = models.CharField(max_length=255)

    def __str__(self):
        return self.name


@python_2_unicode_compatible
class SecurityGroup(UuidMixin, DescribableMixin, models.Model):

    class Permissions(object):
        customer_path = 'cloud_project_membership__project__customer'
        project_path = 'cloud_project_membership__project'
        project_group_path = 'cloud_project_membership__project__project_groups'

    """
    This class contains openstack security groups.
    """
    cloud_project_membership = models.ForeignKey(CloudProjectMembership, related_name='security_groups')
    name = models.CharField(max_length=127)

    # OpenStack backend specific fields
    os_security_group_id = models.CharField(max_length='128', blank=True,
                                            help_text='Reference to a SecurityGroup in a remote cloud')

    def __str__(self):
        return self.name


@python_2_unicode_compatible
class SecurityGroupRule(models.Model):

    tcp = 'tcp'
    udp = 'udp'

    PROTOCOL_CHOICES = (
        (tcp, _('tcp')),
        (udp, _('udp')),
    )

    group = models.ForeignKey(SecurityGroup, related_name='rules')

    protocol = models.CharField(max_length=3, choices=PROTOCOL_CHOICES, null=True)
    from_port = models.IntegerField(validators=[MaxValueValidator(65535), MinValueValidator(1)], null=True)
    to_port = models.IntegerField(validators=[MaxValueValidator(65535), MinValueValidator(1)], null=True)
    cidr = models.CharField(max_length=32, null=True)

    # OpenStack backend specific fields
    os_security_group_rule_id = models.CharField(max_length='128', blank=True)

    def __str__(self):
        return '%s (%s): %s (%s -> %s)' % \
               (self.group, self.protocol, self.cidr, self.from_port, self.to_port)


# Signal handlers
def get_related_clouds(obj, request):
    related_clouds = obj.clouds.all()

    try:
        user = request.user
        related_clouds = filter_queryset_for_user(related_clouds, user)
    except AttributeError:
        pass

    from nodeconductor.cloud.serializers import BasicCloudSerializer

    serializer_instance = BasicCloudSerializer(related_clouds, context={'request': request})

    return serializer_instance.data


# These hacks are necessary for Django <1.7
# TODO: Refactor to use app.ready() after transition to Django 1.7
# See https://docs.djangoproject.com/en/1.7/topics/signals/#connecting-receiver-functions

# @receiver(pre_serializer_fields, sender=CustomerSerializer)
@receiver(pre_serializer_fields)
def add_clouds_to_related_model(sender, fields, **kwargs):
    # Note: importing here to avoid circular import hell
    from nodeconductor.structure.serializers import CustomerSerializer, ProjectSerializer

    if sender not in (CustomerSerializer, ProjectSerializer):
        return

    fields['clouds'] = UnboundSerializerMethodField(get_related_clouds)


@receiver(signals.post_save, sender=SshPublicKey)
def propagate_new_users_key_to_his_projects_clouds(sender, instance=None, created=False, **kwargs):
    if not created:
        return

    public_key = instance

    membership_queryset = filter_queryset_for_user(
        CloudProjectMembership.objects.all(), public_key.user)

    membership_pks = membership_queryset.values_list('pk', flat=True)

    if membership_pks:
        # Note: importing here to avoid circular import hell
        from nodeconductor.cloud import tasks

        tasks.push_ssh_public_keys.delay([public_key.uuid.hex], list(membership_pks))


@receiver(structure_role_granted, sender=structure_models.Project)
def propagate_users_keys_to_clouds_of_newly_granted_project(sender, structure, user, role, **kwargs):
    project = structure

    ssh_public_key_uuids = SshPublicKey.objects.filter(
        user=user).values_list('uuid', flat=True)

    membership_pks = CloudProjectMembership.objects.filter(
        project=project).values_list('pk', flat=True)

    if ssh_public_key_uuids and membership_pks:
        # Note: importing here to avoid circular import hell
        from nodeconductor.cloud import tasks

        tasks.push_ssh_public_keys.delay(
            list(ssh_public_key_uuids), list(membership_pks))


class IpMapping(UuidMixin, models.Model):
    class Permissions(object):
        project_path = 'project'
        customer_path = 'project__customer'
        project_group_path = 'project__project_groups'

    public_ip = models.IPAddressField(null=False)
    private_ip = models.IPAddressField(null=False)
    project = models.ForeignKey(structure_models.Project, related_name='ip_mappings')


# TODO: make the defaults configurable
@receiver(signals.post_save, sender=CloudProjectMembership)
def create_dummy_security_groups(sender, instance=None, created=False, **kwargs):
    if created:
        # group http
        http_group = instance.security_groups.create(
            name='http',
            description='Security group for web servers'
        )
        http_group.rules.create(
            protocol='tcp',
            from_port=80,
            to_port=80,
<<<<<<< HEAD
            cidr='0.0.0.0/0',
        )
=======
            ip_range='0.0.0.0',
            netmask=0
        )

        # group https
        https_group = instance.security_groups.create(
            name='https',
            description='Security group for web servers with https traffic'
        )
        https_group.rules.create(
            protocol='tcp',
            from_port=443,
            to_port=443,
            ip_range='0.0.0.0',
            netmask=0
        )
>>>>>>> 9f29d15e
<|MERGE_RESOLUTION|>--- conflicted
+++ resolved
@@ -278,12 +278,7 @@
             protocol='tcp',
             from_port=80,
             to_port=80,
-<<<<<<< HEAD
             cidr='0.0.0.0/0',
-        )
-=======
-            ip_range='0.0.0.0',
-            netmask=0
         )
 
         # group https
@@ -298,4 +293,3 @@
             ip_range='0.0.0.0',
             netmask=0
         )
->>>>>>> 9f29d15e
