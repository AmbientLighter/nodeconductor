import random
import string
from decimal import Decimal

from django.core.management.base import BaseCommand
from django.utils import timezone

<<<<<<< HEAD
from nodeconductor.cloud.models import Cloud, SecurityGroup
from nodeconductor.core.models import User
from nodeconductor.iaas.models import Template, TemplateLicense
=======
from nodeconductor.cloud.models import Cloud
from nodeconductor.core.models import User, SshPublicKey
from nodeconductor.iaas.models import Template, TemplateLicense, Instance, InstanceSecurityGroup
>>>>>>> 199046f1
from nodeconductor.structure.models import *


def random_string(min_length, max_length=None, alphabet=string.ascii_letters, with_spaces=False):
    max_length = (max_length or min_length) + 1
    length = random.randrange(min_length, max_length)

    space_ratio = 0.15

    result = [random.choice(alphabet) for _ in xrange(length)]

    if with_spaces:
        result_length = len(result)
        for _ in range(int(result_length * space_ratio)):
            result[random.randrange(result_length)] = ' '

    return ''.join(result).strip()


# noinspection PyMethodMayBeStatic
class Command(BaseCommand):
    args = '<alice random>'
    help = """Adds sample data to the database.

Arguments:
  alice                 create sample data: users Alice, Bob, etc.
  random                create random data (can be used multiple times)"""

    def handle(self, *args, **options):
        if len(args) < 1:
            self.stdout.write('Missing argument.')
            return

        for arg in args:
            if arg == 'alice':
                self.add_sample_data()
            elif arg == 'random':
                self.add_random_data()
            else:
                self.stdout.write('Unknown argument: "%s"' % arg)

    def add_random_data(self):
        self.stdout.write('Generating random data...')
        customer1, projects1 = self.create_customer()
        customer2, projects2 = self.create_customer()

        # Use Case 9: User has roles in several projects of different customers
        user1 = self.create_user()
        projects1[0].add_user(user1, ProjectRole.MANAGER)
        projects2[0].add_user(user1, ProjectRole.ADMINISTRATOR)

        # Use Case 10: User has a role in a project and owns project's customer
        user2 = self.create_user()
        projects1[0].add_user(user2, ProjectRole.MANAGER)
        customer1.add_user(user2, CustomerRole.OWNER)

        # Use Case 11: User has a role in a project and owns non-project's customer
        user3 = self.create_user()
        projects1[1].add_user(user3, ProjectRole.ADMINISTRATOR)
        customer2.add_user(user3, CustomerRole.OWNER)

        # Use Case 12: User has no roles at all
        self.create_user()

        # Add more customers
        [self.create_customer() for _ in range(3)]

    def add_sample_data(self):
        self.stdout.write("""Generating data structures...

+---------------+  +-----------------+  +------------------+  +---------------+
| User          |  | User            |  | User             |  | User          |
| username: Bob |  | username: Alice |  | username: Walter |  | username: Zed |
| password: Bob |  | password: Alice |  | password: Walter |  | password: Zed |
+-------+-------+  +-----+-----+-----+  | is_staff: yes    |  | (no roles)    |
         \              /       \       +------------------+  +---------------+
     role:owner        /    role:owner
           \          /           \\
            \   role:owner         \\
             \      /               \\
    +---------+----+----------+   +--+-------------------------+
    | Customer                |   | Customer                   |
    | name: Ministry of Bells |   | name: Ministry of Whistles |
    +------------+------------+   +----------+-----------------+
                 |                            \\
                 |                             \\
      +----------+---------+         +----------+------------+
      | Project Group      |         | Project Group         |
      | name: Bells Portal |         | name: Whistles Portal |
      +----------+---------+         +--+----------------+---+
                /                      /                  \\
               /                      /                    \\
   +----------+------+  +------------+-------+  +-----------+-----------------+
   | Project         |  | Project            |  | Project                     |
   | name: bells.org |  | name: whistles.org |  | name: intranet.whistles.org |
   +--------+-----+--+  +----------+----+----+  +--------+----+---------------+
           /       \              /      \              /      \\
     role:admin     \       role:admin    \       role:admin    \\
         /           \          /          \          /          \\
        /        role:manager  /       role:manager  /       role:manager
       /               \      /              \      /              \\
+-----+-------------+ +-+----+---------+ +----+----+------+ +-------+---------+
| User              | | User           | | User           | | User            |
| username: Charlie | | username: Dave | | username: Erin | | username: Frank |
| password: Charlie | | password: Dave | | password: Erin | | password: Frank |
+-------------------+ +----------------+ +----------------+ +-----------------+

Use cases covered:
 - Use case 2: User that is admin of a project -- Charlie, Dave, Erin
 - Use case 3: User that is manager of a project -- Dave, Erin, Frank
 - Use case 5: User has roles in several projects of the same customer -- Erin
 - Use case 6: User owns a customer -- Alice, Bob
 - Use case 7: Project group contains several projects -- Whistles Portal
 - Use case 9: User has roles in several projects of different customers -- Dave
 - Use case 12: User has no roles at all -- Zed


Other use cases are covered with random data.
""")

        data = {
            'users' : {
                'Alice': {},
                'Bob': {},
                'Charlie': {},
                'Dave': {},
                'Erin': {},
                'Frank': {},
                'Walter': {
                    'is_staff': True,
                 },
                'Zed': {},
            },
            'customers' : {
                'Ministry of Bells': {
                    'owners': ['Alice', 'Bob'],
                    'project_groups': {
                        'Bells Portal': {
                            'projects': {
                                'bells.org': {
                                    'admins': ['Charlie'],
                                    'managers': ['Dave'],
                                },
                            },
                        },
                    },
                },
                'Ministry of Whistles': {
                    'owners': ['Bob'],
                    'project_groups': {
                        'Whistles Portal': {
                            'projects': {
                                'whistles.org': {
                                    'admins': ['Dave'],
                                    'managers': ['Erin'],
                                },
                                'intranet.whistles.org': {
                                    'admins': ['Erin'],
                                    'managers': ['Frank'],
                                },
                            },
                        },
                    },
                },
            },
        }

        yuml = 'yUML diagram: http://yuml.me/diagram/class/'

        users = {}
        for username, user_params in data['users'].items():
            self.stdout.write('Creating user "%s"...' % username)
            users[username], was_created = User.objects.get_or_create(username=username)
            self.stdout.write('User "%s" %s.' % (username, "created" if was_created else "already exists"))

            users[username].set_password(username)
            if not users[username].is_staff and 'is_staff' in user_params and user_params['is_staff']:
                self.stdout.write('Promoting user "%s" to staff...' % username)
                users[username].is_staff = True
            users[username].save()

            if users[username].is_staff:
                yuml += '[User;username:%s;password:%s;is_staff:yes{bg:green}],' % (username, username)
            else:
                yuml += '[User;username:%s;password:%s],' % (username, username)

        for customer_name, customer_params in data['customers'].items():
            self.stdout.write('Creating customer "%s"...' % customer_name)
            customer, was_created = Customer.objects.get_or_create(name=customer_name)
            self.stdout.write('Customer "%s" %s.' % (customer_name, "created" if was_created else "already exists"))

            for username in customer_params['owners']:
                self.stdout.write('Adding user "%s" as owner of customer "%s"...' % (username, customer_name))
                customer.add_user(users[username], CustomerRole.OWNER)
                yuml += '[User;username:%s;password:%s]-role:owner->[Customer;name:%s],' % (username, username, customer_name)

            for project_group_name, project_group_params in customer_params['project_groups'].items():
                self.stdout.write('Creating project group "%s" for customer "%s"...' % (project_group_name, customer_name))
                project_group, was_created = customer.project_groups.get_or_create(name=project_group_name)
                self.stdout.write('Project Group "%s" %s.' % (project_group_name, "created" if was_created else "already exists"))
                yuml += '[Customer;name:%s]-->[Project Group;name:%s],' % (customer_name, project_group_name)

                for project_name, project_params in project_group_params['projects'].items():
                    self.stdout.write('Creating project "%s" in project group "%s"...' % (project_name, project_group_name))
                    project, was_created = customer.projects.get_or_create(name=project_name)
                    project_group.projects.add(project)
                    self.stdout.write('Project "%s" %s.' % (project_name, "created" if was_created else "already exists"))
                    yuml += '[Project Group;name:%s]-->[Project;name:%s],' % (project_group_name, project_name)

                    for username in project_params['admins']:
                        self.stdout.write('Adding user "%s" as admin of project "%s"...' % (username, project_name))
                        project.add_user(users[username], ProjectRole.ADMINISTRATOR)
                        yuml += '[Project;name:%s]<-role:admin-[User;username:%s;password:%s],' % (project_name, username, username)

                    for username in project_params['managers']:
                        self.stdout.write('Adding user "%s" as manager of project "%s"...' % (username, project_name))
                        project.add_user(users[username], ProjectRole.MANAGER)
                        yuml += '[Project;name:%s]<-role:manager-[User;username:%s;password:%s],' % (project_name, username, username)

        self.stdout.write(yuml)

    def create_cloud(self, customer):
        cloud_name = 'CloudAccount of %s (%s)' % (customer.name, random_string(10, 20, with_spaces=True))
        self.stdout.write('Creating cloud "%s"' % cloud_name)

        cloud = Cloud.objects.create(
            customer=customer,
            name=cloud_name,
            auth_url='http://%s.com' % random_string(10, 12, with_spaces=True),
        )
        cloud.projects.add(*list(customer.projects.all()))

        # add flavors
        cloud.flavors.create(
            name='x1.xx of cloud %s' % cloud.uuid,
            cores=2,
            ram=1024,
            disk=45,
        )
        cloud.flavors.create(
            name='x2.xx of cloud %s' % cloud.uuid,
            cores=4,
            ram=2048,
            disk=90,
        )

        # add templates
        template1 = Template.objects.create(
            name='CentOS 6 x64 %s' % random_string(3, 7),
            os='CentOS 6.5',
            is_active=True,
            icon_url='http://wiki.centos.org/ArtWork/Brand?action=AttachFile&do=get&target=centos-symbol.png',
            setup_fee=Decimal(str(random.random() * 100.0)),
            monthly_fee=Decimal(str(random.random() * 100.0)),
        )
        template2 = Template.objects.create(
            name='Windows 3.11 %s' % random_string(3, 7),
            os='Windows 3.11',
            is_active=False,
            setup_fee=Decimal(str(random.random() * 100.0)),
            monthly_fee=Decimal(str(random.random() * 100.0)),
        )

        # add template licenses:
        license1 = TemplateLicense.objects.create(
            name='Redhat 6 license',
            license_type='RHEL6',
            service_type='IaaS',
            setup_fee=10,
            monthly_fee=5
        )
        license2 = TemplateLicense.objects.create(
            name='Windows server license',
            license_type='Windows 2012 Server',
            service_type='IaaS',
            setup_fee=20,
            monthly_fee=8)
        template1.template_licenses.add(license1)
        template1.template_licenses.add(license2)
        template2.template_licenses.add(license1)

        # add images
        cloud.images.create(
            name='CentOS 6',
            architecture=0,
            description='A CentOS 6 image',
            template=template1,
        )
        cloud.images.create(
            name='Windows 2008',
            architecture=1,
            description='A Windows 2008 R2',
            template=template2,
        )
        cloud.images.create(
            name='Windows XP backup',
            architecture=1,
            description='A backup image of WinXP',
        )
        return cloud

        # add security groups
        SecurityGroup.objects.create(
            name=random_string(5, 10),
            description='Openstack security group',
            protocol=0,
            from_port=22,
            to_port=22,
            ip_range='10.2.6.%d' % random.randint(0, 255),
            netmask=24
        )

        SecurityGroup.objects.create(
            name=random_string(5, 10),
            protocol=1,
            from_port=22,
            to_port=22,
            ip_range='10.2.3.%d' % random.randint(0, 255),
            netmask=24
        )

    def create_customer(self):
        customer_name = 'Customer %s' % random_string(3, 7)
        self.stdout.write('Creating customer "%s"' % customer_name)

        customer = Customer.objects.create(
            name=customer_name,
            abbreviation=random_string(4, 8),
            contact_details='Contacts %s' % random_string(10, 20, with_spaces=True),
        )

        projects = [
            self.create_project(customer),
            self.create_project(customer),
        ]

        cloud = self.create_cloud(customer)

        # Use Case 5: User has roles in several projects of the same customer
        user1 = self.create_user()
        projects[0].add_user(user1, ProjectRole.MANAGER)
        projects[1].add_user(user1, ProjectRole.ADMINISTRATOR)

        self.create_instance(user1, projects[0], cloud.flavors.all()[0], cloud.images.all()[0].template)
        self.create_instance(user1, projects[1], cloud.flavors.all()[1], cloud.images.all()[1].template)

        # Use Case 6: User owns a customer
        user2 = self.create_user()
        customer.add_user(user2, CustomerRole.OWNER)

        # Use Case 7: Project group contains several projects
        project_group1 = customer.project_groups.create(name='Project Group %s' % random_string(3, 7))
        project_group1.projects.add(*projects[0:2])

        project_group2 = customer.project_groups.create(name='Project Group %s' % random_string(3, 7))
        project_group2.projects.add(*projects[2:4])

        # Use Case 8: Project is contained in several project groups
        project_group3 = customer.project_groups.create(name='Project Group %s' % random_string(3, 7))
        project_group3.projects.add(*projects[1:3])

        return customer, projects

    def create_project(self, customer):
        project_name = 'Project %s' % random_string(3, 7)
        self.stdout.write('Creating project "%s"' % project_name)

        project = customer.projects.create(
            name=project_name,
        )

        # Use Case 1: User that has both role in a project
        user = self.create_user()
        project.add_user(user, ProjectRole.ADMINISTRATOR)
        project.add_user(user, ProjectRole.MANAGER)

        # Use Case 2: User that is admin of a project
        project.add_user(self.create_user(), ProjectRole.ADMINISTRATOR)

        # Use Case 3: User that is manager of a project
        project.add_user(self.create_user(), ProjectRole.MANAGER)

        # Adding quota to project:
        print 'Creating quota for project %s' % project
        project.quota = ResourceQuota.objects.create(vcpu=2, ram=2, storage=10, backup=20)
        project.save()

        return project

    def create_user(self):
        username = 'user%s' % random_string(3, 15, alphabet=string.digits)
        self.stdout.write('Creating user "%s"' % username)

        user = User(
            username=username,
            email='%s@example.com' % username,
            full_name=random_string(10, 20, with_spaces=True),
            native_name=random_string(10, 20, with_spaces=True),
            civil_number=random_string(8, alphabet=string.digits),
            phone_number=random_string(10, alphabet=string.digits),
            description=random_string(100, 200, with_spaces=True),
            organization='Org %s' % random_string(3, 7),
            job_title=random_string(10, 20, with_spaces=True),
        )
        user.set_password(username)
        user.save()
        return user

    def create_instance(self, user, project, flavor, template):
        ips = ','.join('.'.join('%s' % random.randint(0, 255) for i in range(4)) for j in range(3))
        ssh_public_key = SshPublicKey.objects.create(
            user=user,
            name="public key",
            public_key=("ssh-rsa AAAAB3NzaC1yc2EAAAADAQABAAABAQDDURXDP5YhOQUYoDuTxJ84DuzqMJYJqJ8+SZT28"
                        "TtLm5yBDRLKAERqtlbH2gkrQ3US58gd2r8H9jAmQOydfvgwauxuJUE4eDpaMWupqquMYsYLB5f+vVGhdZbbzfc6DTQ2rY"
                        "dknWoMoArlG7MvRMA/xQ0ye1muTv+mYMipnd7Z+WH0uVArYI9QBpqC/gpZRRIouQ4VIQIVWGoT6M4Kat5ZBXEa9yP+9du"
                        "D2C05GX3gumoSAVyAcDHn/xgej9pYRXGha4l+LKkFdGwAoXdV1z79EG1+9ns7wXuqMJFHM2KDpxAizV0GkZcojISvDwuh"
                        "vEAFdOJcqjyyH4FOGYa8usP1 test")
        )
        print 'Creating instance for project %s' % project
        instance = Instance.objects.create(
            hostname='host',
            project=project,
            flavor=flavor,
            template=template,
            ips=ips,
            start_time=timezone.now(),
            ssh_public_key=ssh_public_key,
        )
        InstanceSecurityGroup.objects.create(name='security group', instance=instance)<|MERGE_RESOLUTION|>--- conflicted
+++ resolved
@@ -5,15 +5,9 @@
 from django.core.management.base import BaseCommand
 from django.utils import timezone
 
-<<<<<<< HEAD
 from nodeconductor.cloud.models import Cloud, SecurityGroup
-from nodeconductor.core.models import User
-from nodeconductor.iaas.models import Template, TemplateLicense
-=======
-from nodeconductor.cloud.models import Cloud
 from nodeconductor.core.models import User, SshPublicKey
 from nodeconductor.iaas.models import Template, TemplateLicense, Instance, InstanceSecurityGroup
->>>>>>> 199046f1
 from nodeconductor.structure.models import *
 
 
@@ -313,7 +307,6 @@
             architecture=1,
             description='A backup image of WinXP',
         )
-        return cloud
 
         # add security groups
         SecurityGroup.objects.create(
@@ -334,6 +327,8 @@
             ip_range='10.2.3.%d' % random.randint(0, 255),
             netmask=24
         )
+        
+        return cloud
 
     def create_customer(self):
         customer_name = 'Customer %s' % random_string(3, 7)
