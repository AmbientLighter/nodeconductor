import random
import string
from decimal import Decimal

from django.core.management.base import BaseCommand
import sys

from nodeconductor.cloud.models import Cloud
from nodeconductor.core.models import User
from nodeconductor.iaas.models import Template, TemplateLicense
from nodeconductor.structure.models import *


def random_string(min_length, max_length=None, alphabet=string.ascii_letters, with_spaces=False):
    max_length = (max_length or min_length) + 1
    length = random.randrange(min_length, max_length)

    space_ratio = 0.15

    result = [random.choice(alphabet) for _ in xrange(length)]

    if with_spaces:
        result_length = len(result)
        for _ in range(int(result_length * space_ratio)):
            result[random.randrange(result_length)] = ' '

    return ''.join(result).strip()


# noinspection PyMethodMayBeStatic
class Command(BaseCommand):
    args = '<alice random>'
    help = """Adds sample data to the database.

Arguments:
  alice                 create sample data: users Alice, Bob, etc.
  random                create random data (can be used multiple times)"""

    def handle(self, *args, **options):
        if len(args) < 1:
            self.stdout.write('Missing argument.')
            return

        for arg in args:
            if arg == 'alice':
                self.add_sample_data()
            elif arg == 'random':
                self.add_random_data()
            else:
                self.stdout.write('Unknown argument: "%s"' % arg)

    def add_random_data(self):
        self.stdout.write('Generating random data...')
        customer1, projects1 = self.create_customer()
        customer2, projects2 = self.create_customer()

        # Use Case 9: User has roles in several projects of different customers
        user1 = self.create_user()
        projects1[0].add_user(user1, ProjectRole.MANAGER)
        projects2[0].add_user(user1, ProjectRole.ADMINISTRATOR)

        # Use Case 10: User has a role in a project and owns project's customer
        user2 = self.create_user()
        projects1[0].add_user(user2, ProjectRole.MANAGER)
        customer1.add_user(user2, CustomerRole.OWNER)

        # Use Case 11: User has a role in a project and owns non-project's customer
        user3 = self.create_user()
        projects1[1].add_user(user3, ProjectRole.ADMINISTRATOR)
        customer2.add_user(user3, CustomerRole.OWNER)

        # Use Case 12: User has no roles at all
        self.create_user()

        # Add more customers
        [self.create_customer() for _ in range(3)]

    def add_sample_data(self):
        self.stdout.write("""Generating data structures...

<<<<<<< HEAD
    +---------------+    +-----------------+        +------------------+
    | User          |    | User            |        | User             |
    | username: Bob |    | username: Alice |        | username: Walter |
    | password: Bob |    | password: Alice |        | password: Walter |
    +-------+-------+    +-----+-----+-----+        | is_staff: yes    |
             \                /       \             +------------------+
         role:owner          /    role:owner
               \            /           \
                \     role:owner         \
                 \        /               \
    +-------------+------+----+   +--------+-------------------+
    | Customer                |   | Customer                   |
    | name: Ministry of Bells |   | name: Ministry of Whistles |
    +------------+------------+   +-----+----------------+-----+
                /                      /                  \
               /                      /                    \
=======
+---------------+  +-----------------+  +------------------+  +---------------+
| User          |  | User            |  | User             |  | User          |
| username: Bob |  | username: Alice |  | username: Walter |  | username: Zed |
| password: Bob |  | password: Alice |  | password: Walter |  | password: Zed |
+-------+-------+  +-----+-----+-----+  | is_staff: yes    |  | (no roles)    |
         \              /       \       +------------------+  +---------------+
     role:owner        /    role:owner
           \          /           \ 
            \   role:owner         \ 
             \      /               \ 
    +---------+----+----------+   +--+-------------------------+
    | Customer                |   | Customer                   |
    | name: Ministry of Bells |   | name: Ministry of Whistles |
    +------------+------------+   +----------+-----------------+
                 |                            \ 
                 |                             \ 
      +----------+---------+         +----------+------------+
      | Project Group      |         | Project Group         |
      | name: Bells Portal |         | name: Whistles Portal |
      +----------+---------+         +--+----------------+---+
                /                      /                  \ 
               /                      /                    \ 
>>>>>>> a66628e0
   +----------+------+  +------------+-------+  +-----------+-----------------+
   | Project         |  | Project            |  | Project                     |
   | name: bells.org |  | name: whistles.org |  | name: intranet.whistles.org |
   +--------+-----+--+  +----------+----+----+  +--------+----+---------------+
           /       \              /      \              /      \
     role:admin     \       role:admin    \       role:admin    \
         /           \          /          \          /          \
        /        role:manager  /       role:manager  /       role:manager
       /               \      /              \      /              \
+-----+-------------+ +-+----+---------+ +----+----+------+ +-------+---------+
| User              | | User           | | User           | | User            |
| username: Charlie | | username: Dave | | username: Erin | | username: Frank |
| password: Charlie | | password: Dave | | password: Erin | | password: Frank |
+-------------------+ +----------------+ +----------------+ +-----------------+

Use cases covered:
 - Use case 2: User that is admin of a project -- Charlie, Dave, Erin
 - Use case 3: User that is manager of a project -- Dave, Erin, Frank
 - Use case 5: User has roles in several projects of the same customer -- Erin
 - Use case 6: User owns a customer -- Alice, Bob
 - Use case 7: Project group contains several projects -- Whistles Portal
 - Use case 9: User has roles in several projects of different customers -- Dave
 - Use case 12: User has no roles at all -- Zed


Other use cases are covered with random data.
""")

        data = {
            'users' : {
                'Alice': {},
                'Bob': {},
                'Charlie': {},
                'Dave': {},
                'Erin': {},
                'Frank': {},
                'Walter': {
                    'is_staff': True,
                 },
                'Zed': {},
            },
            'customers' : {
                'Ministry of Bells': {
                    'owners': ['Alice', 'Bob'],
                    'project_groups': {
                        'Bells Portal': {
                            'projects': {
                                'bells.org': {
                                    'admins': ['Charlie'],
                                    'managers': ['Dave'],
                                },
                            },
                        },
                    },
                },
                'Ministry of Whistles': {
                    'owners': ['Bob'],
                    'project_groups': {
                        'Whistles Portal': {
                            'projects': {
                                'whistles.org': {
                                    'admins': ['Dave'],
                                    'managers': ['Erin'],
                                },
                                'intranet.whistles.org': {
                                    'admins': ['Erin'],
                                    'managers': ['Frank'],
                                },
                            },
                        },
                    },
                },
            },
        }

        yuml = 'yUML diagram: http://yuml.me/diagram/class/'

        users = {}
        for username, user_params in data['users'].items():
            self.stdout.write('Creating user "%s"...' % username)
            users[username], was_created = User.objects.get_or_create(username=username)
            self.stdout.write('User "%s" %s.' % (username, "created" if was_created else "already exists"))

            users[username].set_password(username)
            if not users[username].is_staff and 'is_staff' in user_params and user_params['is_staff']:
                self.stdout.write('Promoting user "%s" to staff...' % username)
                users[username].is_staff = True
            users[username].save()

            if users[username].is_staff:
                yuml += '[User;username:%s;password:%s;is_staff:yes{bg:green}],' % (username, username)
            else:
                yuml += '[User;username:%s;password:%s],' % (username, username)

        for customer_name, customer_params in data['customers'].items():
            self.stdout.write('Creating customer "%s"...' % customer_name)
            customer, was_created = Customer.objects.get_or_create(name=customer_name)
            self.stdout.write('Customer "%s" %s.' % (customer_name, "created" if was_created else "already exists"))

            for username in customer_params['owners']:
                self.stdout.write('Adding user "%s" as owner of customer "%s"...' % (username, customer_name))
                customer.add_user(users[username], CustomerRole.OWNER)
                yuml += '[User;username:%s;password:%s]-role:owner->[Customer;name:%s],' % (username, username, customer_name)

            for project_group_name, project_group_params in customer_params['project_groups'].items():
                self.stdout.write('Creating project group "%s" for customer "%s"...' % (project_group_name, customer_name))
                project_group, was_created = customer.project_groups.get_or_create(name=project_group_name)
                self.stdout.write('Project Group "%s" %s.' % (project_group_name, "created" if was_created else "already exists"))
                yuml += '[Customer;name:%s]-->[Project Group;name:%s],' % (customer_name, project_group_name)

                for project_name, project_params in project_group_params['projects'].items():
                    self.stdout.write('Creating project "%s" in project group "%s"...' % (project_name, project_group_name))
                    project, was_created = customer.projects.get_or_create(name=project_name)
                    project_group.projects.add(project)
                    self.stdout.write('Project "%s" %s.' % (project_name, "created" if was_created else "already exists"))
                    yuml += '[Project Group;name:%s]-->[Project;name:%s],' % (project_group_name, project_name)

                    for username in project_params['admins']:
                        self.stdout.write('Adding user "%s" as admin of project "%s"...' % (username, project_name))
                        project.add_user(users[username], ProjectRole.ADMINISTRATOR)
                        yuml += '[Project;name:%s]<-role:admin-[User;username:%s;password:%s],' % (project_name, username, username)

                    for username in project_params['managers']:
                        self.stdout.write('Adding user "%s" as manager of project "%s"...' % (username, project_name))
                        project.add_user(users[username], ProjectRole.MANAGER)
                        yuml += '[Project;name:%s]<-role:manager-[User;username:%s;password:%s],' % (project_name, username, username)

        self.stdout.write(yuml)

    def create_cloud(self, customer):
        cloud_name = 'CloudAccount of %s (%s)' % (customer.name, random_string(10, 20, with_spaces=True))
        self.stdout.write('Creating cloud "%s"' % cloud_name)

        cloud = Cloud.objects.create(
            customer=customer,
            name=cloud_name,
            auth_url='http://%s.com' % random_string(10, 12, with_spaces=True),
        )
        cloud.projects.add(*list(customer.projects.all()))

        # add flavors
        cloud.flavors.create(
            name='x1.xx of cloud %s' % cloud.uuid,
            cores=2,
            ram=1024,
            disk=45,
        )
        cloud.flavors.create(
            name='x2.xx of cloud %s' % cloud.uuid,
            cores=4,
            ram=2048,
            disk=90,
        )

        # add templates
        template1 = Template.objects.create(
            name='CentOS 6 x64 %s' % random_string(3, 7),
            os='CentOS 6.5',
            is_active=True,
            icon_url='http://wiki.centos.org/ArtWork/Brand?action=AttachFile&do=get&target=centos-symbol.png',
            setup_fee=Decimal(str(random.random() * 100.0)),
            monthly_fee=Decimal(str(random.random() * 100.0)),
        )
        template2 = Template.objects.create(
            name='Windows 3.11 %s' % random_string(3, 7),
            os='Windows 3.11',
            is_active=False,
            setup_fee=Decimal(str(random.random() * 100.0)),
            monthly_fee=Decimal(str(random.random() * 100.0)),
        )

        # add template licenses:
        license1 = TemplateLicense.objects.create(
            name='CentOS license',
            license_type='RHEL6',
            service_type='IaaS',
            setup_fee=10,
            monthly_fee=5
        )
        license2 = TemplateLicense.objects.create(
            name='Windows server license',
            license_type='Windows 2012 Server',
            service_type='IaaS',
            setup_fee=20,
            monthly_fee=8)
        template1.template_licenses.add(license1)
        template1.template_licenses.add(license2)
        template2.template_licenses.add(license1)

        # add images
        cloud.images.create(
            name='CentOS 6',
            architecture=0,
            description='A CentOS 6 image',
            template=template1,
        )
        cloud.images.create(
            name='Windows 2008',
            architecture=1,
            description='A Windows 2008 R2',
            template=template2,
        )
        cloud.images.create(
            name='Windows XP backup',
            architecture=1,
            description='A backup image of WinXP',
        )

    def create_customer(self):
        customer_name = 'Customer %s' % random_string(3, 7)
        self.stdout.write('Creating customer "%s"' % customer_name)

        customer = Customer.objects.create(
            name=customer_name,
            abbreviation=random_string(4, 8),
            contact_details='Contacts %s' % random_string(10, 20, with_spaces=True),
        )

        projects = [
            self.create_project(customer),
            self.create_project(customer),
        ]

        self.create_cloud(customer)

        # Use Case 5: User has roles in several projects of the same customer
        user1 = self.create_user()
        projects[0].add_user(user1, ProjectRole.MANAGER)
        projects[1].add_user(user1, ProjectRole.ADMINISTRATOR)

        # Use Case 6: User owns a customer
        user2 = self.create_user()
        customer.add_user(user2, CustomerRole.OWNER)

        # Use Case 7: Project group contains several projects
        project_group1 = customer.project_groups.create(name='Project Group %s' % random_string(3, 7))
        project_group1.projects.add(*projects[0:2])

        project_group2 = customer.project_groups.create(name='Project Group %s' % random_string(3, 7))
        project_group2.projects.add(*projects[2:4])

        # Use Case 8: Project is contained in several project groups
        project_group3 = customer.project_groups.create(name='Project Group %s' % random_string(3, 7))
        project_group3.projects.add(*projects[1:3])

        return customer, projects

    def create_project(self, customer):
        project_name = 'Project %s' % random_string(3, 7)
        self.stdout.write('Creating project "%s"' % project_name)

        project = customer.projects.create(
            name=project_name,
        )

        # Use Case 1: User that has both role in a project
        user = self.create_user()
        project.add_user(user, ProjectRole.ADMINISTRATOR)
        project.add_user(user, ProjectRole.MANAGER)

        # Use Case 2: User that is admin of a project
        project.add_user(self.create_user(), ProjectRole.ADMINISTRATOR)

        # Use Case 3: User that is manager of a project
        project.add_user(self.create_user(), ProjectRole.MANAGER)

        return project

    def create_user(self):
        username = 'user%s' % random_string(3, 15, alphabet=string.digits)
        self.stdout.write('Creating user "%s"' % username)

        user = User(
            username=username,
            email='%s@example.com' % username,
            full_name=random_string(10, 20, with_spaces=True),
            native_name=random_string(10, 20, with_spaces=True),
            civil_number=random_string(8, alphabet=string.digits),
            phone_number=random_string(10, alphabet=string.digits),
            description=random_string(100, 200, with_spaces=True),
            organization='Org %s' % random_string(3, 7),
            job_title=random_string(10, 20, with_spaces=True),
        )
        user.set_password(username)
        user.save()
        return user<|MERGE_RESOLUTION|>--- conflicted
+++ resolved
@@ -78,24 +78,6 @@
     def add_sample_data(self):
         self.stdout.write("""Generating data structures...
 
-<<<<<<< HEAD
-    +---------------+    +-----------------+        +------------------+
-    | User          |    | User            |        | User             |
-    | username: Bob |    | username: Alice |        | username: Walter |
-    | password: Bob |    | password: Alice |        | password: Walter |
-    +-------+-------+    +-----+-----+-----+        | is_staff: yes    |
-             \                /       \             +------------------+
-         role:owner          /    role:owner
-               \            /           \
-                \     role:owner         \
-                 \        /               \
-    +-------------+------+----+   +--------+-------------------+
-    | Customer                |   | Customer                   |
-    | name: Ministry of Bells |   | name: Ministry of Whistles |
-    +------------+------------+   +-----+----------------+-----+
-                /                      /                  \
-               /                      /                    \
-=======
 +---------------+  +-----------------+  +------------------+  +---------------+
 | User          |  | User            |  | User             |  | User          |
 | username: Bob |  | username: Alice |  | username: Walter |  | username: Zed |
@@ -118,7 +100,6 @@
       +----------+---------+         +--+----------------+---+
                 /                      /                  \ 
                /                      /                    \ 
->>>>>>> a66628e0
    +----------+------+  +------------+-------+  +-----------+-----------------+
    | Project         |  | Project            |  | Project                     |
    | name: bells.org |  | name: whistles.org |  | name: intranet.whistles.org |
