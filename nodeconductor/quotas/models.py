--- conflicted
+++ resolved
@@ -116,7 +116,6 @@
                 if not fail_silently:
                     raise e
             else:
-<<<<<<< HEAD
                 # Django's F() expressions makes quota.is_exceeded() unusable in signals
                 # wrap update into a safe transaction instead (may not work with sqlite)
                 setattr(original_quota, field, getattr(original_quota, field) + delta)
@@ -124,6 +123,9 @@
                 self._add_delta_to_ancestors(field, quota_name, delta)
 
     def _add_delta_to_ancestors(self, field, quota_name, delta):
+        if not delta:
+            return
+
         for ancestor in self._get_quota_ancestors():
             with transaction.atomic():
                 try:
@@ -133,18 +135,6 @@
                 else:
                     setattr(quota, field, getattr(quota, field) + delta)
                     quota.save(update_fields=[field])
-=======
-                setattr(original_quota, field, getattr(original_quota, field) + delta)
-                original_quota.save()
-                self._add_delta_to_ancestors(field, quota_name, delta)
-
-    def _add_delta_to_ancestors(self, field, quota_name, delta):
-        if delta:
-            for ancestor in self._get_quota_ancestors():
-                quota, _ = Quota.objects.get_or_create(scope=ancestor, name=quota_name)
-                setattr(quota, field, getattr(quota, field) + delta)
-                quota.save()
->>>>>>> bc5d92af
 
     def validate_quota_change(self, quota_deltas, raise_exception=False):
         """
