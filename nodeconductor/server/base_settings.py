"""
Django base settings for nodeconductor project.
"""
from __future__ import absolute_import

# Build paths inside the project like this: os.path.join(BASE_DIR, ...)
import os
import warnings

from datetime import timedelta
from celery.schedules import crontab

from nodeconductor.core import NodeConductorExtension
from nodeconductor.server.admin.settings import *

BASE_DIR = os.path.abspath(os.path.join(os.path.dirname(os.path.dirname(__file__)), '..'))


DEBUG = False

TEMPLATE_DEBUG = False

MEDIA_ROOT = '/tmp/'

MEDIA_URL = '/media/'

ALLOWED_HOSTS = []

# Application definition
INSTALLED_APPS = (
    'django.contrib.auth',
    'django.contrib.contenttypes',
    'django.contrib.sessions',
    'django.contrib.messages',
    'django.contrib.humanize',
    'django.contrib.staticfiles',

    'nodeconductor.landing',
    'nodeconductor.logging',
    'nodeconductor.core',
    'nodeconductor.backup',
    'nodeconductor.template',
    'nodeconductor.monitoring',
    'nodeconductor.quotas',
    'nodeconductor.structure',
    'nodeconductor.cost_tracking',
    'nodeconductor.billing',
    'nodeconductor.openstack',
    # 'nodeconductor.oracle',
    'nodeconductor.iaas',
    'nodeconductor.support',
    'nodeconductor.ldapsync',

    'nodeconductor.testdata',

    'rest_framework',
    'rest_framework.authtoken',

    'permission',
    'django_fsm',
    'reversion',
)
INSTALLED_APPS += ADMIN_INSTALLED_APPS

MIDDLEWARE_CLASSES = (
    'django.contrib.sessions.middleware.SessionMiddleware',
    'django.middleware.common.CommonMiddleware',
    'django.middleware.csrf.CsrfViewMiddleware',
    'django.contrib.auth.middleware.AuthenticationMiddleware',
    'nodeconductor.logging.middleware.CaptureEventContextMiddleware',
    'django.contrib.messages.middleware.MessageMiddleware',
    'django.middleware.clickjacking.XFrameOptionsMiddleware',
)

REST_FRAMEWORK = {
    'TEST_REQUEST_DEFAULT_FORMAT': 'json',
    'DEFAULT_AUTHENTICATION_CLASSES': (
        'nodeconductor.core.authentication.TokenAuthentication',
        'nodeconductor.core.authentication.SessionAuthentication',
    ),
    'DEFAULT_PERMISSION_CLASSES': (
        'rest_framework.permissions.IsAuthenticated',
    ),
    'DEFAULT_FILTER_BACKENDS': ('rest_framework.filters.DjangoFilterBackend',),
    'DEFAULT_RENDERER_CLASSES': (
        'rest_framework.renderers.JSONRenderer',
        'nodeconductor.core.renderers.BrowsableAPIRenderer',
    ),
    'DEFAULT_PAGINATION_CLASS': 'nodeconductor.core.pagination.LinkHeaderPagination',
    'PAGE_SIZE': 10,
    'EXCEPTION_HANDLER': 'nodeconductor.core.views.exception_handler',

    # Return native `Date` and `Time` objects in `serializer.data`
    'DATETIME_FORMAT': None,
    'DATE_FORMAT': None,
    'TIME_FORMAT': None,
}

AUTHENTICATION_BACKENDS = (
    'django.contrib.auth.backends.ModelBackend',
    'permission.backends.PermissionBackend',
)

ANONYMOUS_USER_ID = None

TEMPLATE_DIRS = (
    os.path.join(BASE_DIR, 'nodeconductor', 'templates'),
    os.path.join(BASE_DIR, 'nodeconductor', 'billing', 'templates'),
    os.path.join(BASE_DIR, 'nodeconductor', 'landing', 'templates'),
)

TEMPLATE_CONTEXT_PROCESSORS = ()
TEMPLATE_CONTEXT_PROCESSORS += ADMIN_TEMPLATE_CONTEXT_PROCESSORS

TEMPLATE_LOADERS = (
    'django.template.loaders.filesystem.Loader',
    'django.template.loaders.app_directories.Loader',
<<<<<<< HEAD
    'admin_tools.template_loaders.Loader',  # required by django-admin-tools >= 0.7.0
)

TEMPLATE_CONTEXT_PROCESSORS = (
    'django.template.context_processors.request',  # required by django-admin-tools >= 0.7.0
=======
>>>>>>> 1f07fbb5
)
TEMPLATE_LOADERS += ADMIN_TEMPLATE_LOADERS

ROOT_URLCONF = 'nodeconductor.server.urls'

AUTH_USER_MODEL = 'core.User'

WSGI_APPLICATION = 'nodeconductor.server.wsgi.application'

# Internationalization
# https://docs.djangoproject.com/en/1.6/topics/i18n/

LANGUAGE_CODE = 'en-us'

TIME_ZONE = 'UTC'

USE_I18N = True

USE_L10N = True

USE_TZ = True

# Static files (CSS, JavaScript, Images)
# https://docs.djangoproject.com/en/1.6/howto/static-files/

STATIC_URL = '/static/'

BROKER_URL = 'redis://localhost'
CELERY_RESULT_BACKEND = 'redis://localhost'

CELERY_TASK_SERIALIZER = 'json'
CELERY_ACCEPT_CONTENT = ['json']
CELERY_RESULT_SERIALIZER = 'json'

CELERY_QUEUES = {
    'tasks': {'exchange': 'tasks'},
    'heavy': {'exchange': 'heavy'},
}
CELERY_DEFAULT_QUEUE = 'tasks'
CELERY_ROUTES = ('nodeconductor.server.celery.PriorityRouter',)

# Regular tasks
CELERYBEAT_SCHEDULE = {
    'update-instance-monthly-slas': {
        'task': 'nodeconductor.monitoring.tasks.update_instance_sla',
        'schedule': timedelta(minutes=5),
        'args': ('monthly',),
    },
    'update-instance-yearly-slas': {
        'task': 'nodeconductor.monitoring.tasks.update_instance_sla',
        'schedule': timedelta(minutes=10),
        'args': ('yearly',),
    },

    'debit-customers': {
        'task': 'nodeconductor.billing.debit_customers',
        'schedule': crontab(hour=0, minute=30),
        'args': (),
    },

    'sync-services': {
        'task': 'nodeconductor.iaas.sync_services',
        'schedule': timedelta(minutes=60),
        'args': (),
    },

    'sync-service-settings': {
        'task': 'nodeconductor.structure.sync_service_settings',
        'schedule': timedelta(minutes=30),
        'args': (),
    },

    'recover-erred-services': {
        'task': 'nodeconductor.structure.recover_erred_services',
        'schedule': timedelta(minutes=45),
        'args': (),
    },

    'pull-service-statistics': {
        'task': 'nodeconductor.iaas.tasks.iaas.pull_service_statistics',
        'schedule': timedelta(minutes=15),
        'args': (),
    },
    'pull-cloud-project-memberships': {
        'task': 'nodeconductor.iaas.tasks.iaas.pull_cloud_memberships',
        'schedule': timedelta(minutes=30),
        'args': (),
    },

    'check-cloud-project-memberships-quotas': {
        'task': 'nodeconductor.iaas.tasks.iaas.check_cloud_memberships_quotas',
        'schedule': timedelta(minutes=1440),
        'args': (),
    },

    'sync-instances-with-zabbix': {
        'task': 'nodeconductor.iaas.tasks.iaas.sync_instances_with_zabbix',
        'schedule': timedelta(minutes=30),
        'args': (),
    },

    'create-zabbix-hosts-and-services': {
        'task': 'nodeconductor.iaas.tasks.zabbix.zabbix_create_host_and_service_for_all_instances',
        'schedule': timedelta(hours=1),
        'args': (),
    },

    'execute-backup-schedules': {
        'task': 'nodeconductor.backup.tasks.execute_schedules',
        'schedule': timedelta(minutes=10),
        'args': (),
    },

    'delete-expired-backups': {
        'task': 'nodeconductor.backup.tasks.delete_expired_backups',
        'schedule': timedelta(minutes=10),
        'args': (),
    },

    'pull-instances-installation-state': {
        'task': 'nodeconductor.iaas.tasks.zabbix.pull_instances_installation_state',
        'schedule': timedelta(minutes=1),
        'args': (),
    },

    'update-current-month-cost-projections': {
        'task': 'nodeconductor.cost_tracking.update_projected_estimate',
        'schedule': timedelta(hours=24),
        'args': (),
    },

    'update-today-usage': {
        'task': 'nodeconductor.cost_tracking.update_today_usage',
        'schedule': crontab(minute=10),
        'args': (),
    },

    'update-openstack-service-project-links-quotas': {
        'task': 'nodeconductor.structure.sync_service_project_links',
        'schedule': timedelta(minutes=30),
        'args': (),
    },

    'close-alerts-without-scope': {
        'task': 'nodeconductor.logging.close_alerts_without_scope',
        'schedule': timedelta(minutes=30),
        'args': (),
    }
}

CELERY_TASK_THROTTLING = {
    'nodeconductor.iaas.tasks.openstack.openstack_provision_instance': {
        'concurrency': 1,
        'retry_delay': 30,
    },
}

NODECONDUCTOR = {
    'EXTENSIONS_AUTOREGISTER': True,
    'ENABLE_ORDER_PROCESSING': False,
    'DEFAULT_SECURITY_GROUPS': (
        {
            'name': 'ssh',
            'description': 'Security group for secure shell access and ping',
            'rules': (
                {
                    'protocol': 'tcp',
                    'cidr': '0.0.0.0/0',
                    'from_port': 22,
                    'to_port': 22,
                },
                {
                    'protocol': 'icmp',
                    'cidr': '0.0.0.0/0',
                    'icmp_type': -1,
                    'icmp_code': -1,
                },
            ),
        },
    ),
    'JIRA_SUPPORT': {'dummy': True},
    'ELASTICSEARCH_DUMMY': True,
    'SUSPEND_UNPAID_CUSTOMERS': False,
    'TOKEN_KEY': 'x-auth-token',
}


for ext in NodeConductorExtension.get_extensions():
    INSTALLED_APPS += (ext.django_app(),)

    for name, task in ext.celery_tasks().items():
        if name in CELERYBEAT_SCHEDULE:
            warnings.warn(
                "Celery beat task %s from NodeConductor extension %s "
                "is overlapping with primary tasks definition" % (name, ext.django_app()))
        else:
            CELERYBEAT_SCHEDULE[name] = task

    for key, val in ext.Settings.__dict__.items():
        if not key.startswith('_'):
            globals()[key] = val<|MERGE_RESOLUTION|>--- conflicted
+++ resolved
@@ -115,14 +115,6 @@
 TEMPLATE_LOADERS = (
     'django.template.loaders.filesystem.Loader',
     'django.template.loaders.app_directories.Loader',
-<<<<<<< HEAD
-    'admin_tools.template_loaders.Loader',  # required by django-admin-tools >= 0.7.0
-)
-
-TEMPLATE_CONTEXT_PROCESSORS = (
-    'django.template.context_processors.request',  # required by django-admin-tools >= 0.7.0
-=======
->>>>>>> 1f07fbb5
 )
 TEMPLATE_LOADERS += ADMIN_TEMPLATE_LOADERS
 
