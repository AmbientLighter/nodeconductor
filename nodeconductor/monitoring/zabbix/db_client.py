from __future__ import unicode_literals

import logging
import sys
import collections

from django.db import connections, DatabaseError
from django.utils import six

from nodeconductor.core import utils as core_utils
from nodeconductor.monitoring.zabbix import errors, api_client
from nodeconductor.monitoring.zabbix import sql_utils

logger = logging.getLogger(__name__)


class ZabbixDBClient(object):
    items = {
        'cpu': {
            'key': 'kvm.vm.cpu.util',
            'table': 'history',
            'convert_to_mb': False
        },

        'cpu_util': {
            'key': 'openstack.instance.cpu_util',
            'table': 'history',
            'convert_to_mb': False
        },

        'memory': {
            'key': 'kvm.vm.memory.size',
            'table': 'history_uint',
            'convert_to_mb': True
        },

        'memory_util': {
            'key': 'kvm.vm.memory_util',
            'table': 'history',
            'convert_to_mb': False
        },

        'storage': {
            'key': 'openstack.vm.disk.size',
            'table': 'history_uint',
            'convert_to_mb': True
        },

        'storage_root_util': {
            'key': 'vfs.fs.size[/,pfree]',
            'table': 'history',
            'convert_to_mb': False
        },

        'storage_data_util': {
            'key': 'vfs.fs.size[/data,pfree]',
            'table': 'history',
            'convert_to_mb': False
        },

        'project_instances_limit': {
            'key': 'openstack.project.quota_limit.instances',
            'table': 'history_uint',
            'convert_to_mb': False
        },

        'project_instances_usage': {
            'key': 'openstack.project.quota_consumption.instances',
            'table': 'history_uint',
            'convert_to_mb': False
        },

        'project_vcpu_limit': {
            'key': 'openstack.project.quota_limit.cores',
            'table': 'history_uint',
            'convert_to_mb': False
        },

        'project_vcpu_usage': {
            'key': 'openstack.project.quota_consumption.cores',
            'table': 'history_uint',
            'convert_to_mb': False
        },

        'project_ram_limit': {
            'key': 'openstack.project.quota_limit.ram',
            'table': 'history_uint',
            'convert_to_mb': True
        },

        'project_ram_usage': {
            'key': 'openstack.project.quota_consumption.ram',
            'table': 'history_uint',
            'convert_to_mb': True
        },

        'project_storage_limit': {
            'key': 'openstack.project.limit.gigabytes',
            'table': 'history_uint',
            'convert_to_mb': True
        },

        'project_storage_usage': {
            'key': 'openstack.project.consumption.gigabytes',
            'table': 'history_uint',
            'convert_to_mb': True
        },
    }

    def __init__(self):
        self.zabbix_api_client = api_client.ZabbixApiClient()

    def get_projects_quota_timeline(self, hosts, items, start, end, interval):
        """
        hosts: list of tenant UUID
        items: list of items, such as 'vcpu', 'ram'
        start, end: timestamp
        interval: day, week, month
        Returns list of tuples like
        (1415912624, 1415912630, 'vcpu_limit', 2048)

        Explanation of the the SQL query.
        1) Join three tables: hosts, items and history_uint.

        2) Filter rows by host name, item name and time range.

        3) Truncate date. For example, when interval is 'day',
        2015-06-01 09:56:23 is truncated to 2015-06-01.

        4) Rows are grouped by date and itemid and then averaged.
        There's distinct itemid for combination of hostid and item.key_.
        For example:
        2015-06-01 09:56:23, host1, vcpu, 10,
        2015-06-01 10:56:23, host1, vcpu, 20,
        2015-06-01 11:56:23, host1, vcpu, 30,
        2015-06-01 09:56:23, host1, ram, 100,
        2015-06-01 10:56:23, host1, ram, 200,
        2015-06-01 11:56:23, host1, ram, 300,

        is converted to
        2015-06-01, host1, vcpu, 20
        2015-06-01, host1, ram, 200

        5) Rows are grouped by date and item name and the sum is applied.
        For example:
        2015-06-01, host1, vcpu, 20
        2015-06-01, host1, ram, 200
        2015-06-01, host2, vcpu, 40
        2015-06-01, host2, ram, 400

        is converted to
        2015-06-01, vcpu, 60
        2015-06-01, ram,  600

        6) Then we add end time span. For example:
        2015-06-01, vcpu, 60
        2015-06-01, ram,  600

        is converted to
        2015-06-01, 2015-06-02, vcpu, 60
        2015-06-01, 2015-06-02, ram,  600

        The benefit of this solution is that computations are
        performed in the database, not in REST server.
        """

        template = r"""
          SELECT {date_span}, item, SUM(value)
            FROM (SELECT {date_trunc} AS date,
                       items.key_ AS item,
                       AVG(value) AS value
                  FROM hosts,
                       items,
                       history_uint FORCE INDEX (history_uint_1)
                 WHERE hosts.hostid = items.hostid
                   AND items.itemid = history_uint.itemid
                   AND hosts.name IN ({hosts_placeholder})
                   AND items.key_ IN ({items_placeholder})
                   AND clock >= %s
                   AND clock <= %s
                 GROUP BY date, items.itemid) AS t
          GROUP BY date, item
          """

        try:
            engine = sql_utils.get_zabbix_engine()
            date_span = sql_utils.make_date_span(engine, interval, 'date')
            date_trunc = sql_utils.truncate_date(engine, interval, 'clock')
        except DatabaseError as e:
            six.reraise(errors.ZabbixError, e, sys.exc_info()[2])

        query = template.format(
            date_span=date_span,
            date_trunc=date_trunc,
            hosts_placeholder=sql_utils.make_list_placeholder(len(hosts)),
            items_placeholder=sql_utils.make_list_placeholder(len(items)),
        )
        items = [self.items[name]['key'] for name in items]
        params = hosts + items + [start, end]

        records = self.execute_query(query, params)
        return self.prepare_result(records)

    def execute_query(self, query, params):
        try:
            with connections['zabbix'].cursor() as cursor:
                cursor.execute(query, params)
                logger.debug('Executed Zabbix SQL query %s with parameters %s', query, params)
                records = cursor.fetchall()
<<<<<<< HEAD
                logger.debug('Executed Zabbix SQL query %s', records)
=======
>>>>>>> f70f7908
                return records
        except DatabaseError as e:
            logger.exception('Can not execute query the Zabbix DB %s %s', query, params)
            six.reraise(errors.ZabbixError, e, sys.exc_info()[2])

    def prepare_result(self, records):
        """
        Converts names and values
        """
        results = []
        for (start, end, key, value) in records:
            name = self.get_item_name_by_key(key)
            if name is None:
                logger.warning('Invalid item key %s', key)
                continue
            if self.items[name]['convert_to_mb']:
                value = value / (1024 * 1024)
            value = int(value)
            results.append((start, end, name, value))
        return results

    def get_item_name_by_key(self, key):
        for name, value in self.items.items():
            if value['key'] == key:
                return name

    def group_items_by_table(self, items):
        """
        >>> group_items_by_table(['cpu_util', 'memory_util'])
        {
            'history': ['openstack.instance.cpu_util'],
            'history_uint': ['kvm.vm.memory_util']
        }
        """
        table_keys = collections.defaultdict(list)
        for item in items:
            table = self.items[item]['table']
            key = self.items[item]['key']
            table_keys[table].append(key)
        return table_keys

    def get_host_max_values(self, host, items, start_timestamp, end_timestamp, method='MAX'):
        """
        Returns name and maximum value for each item of host within timeframe.
        Executed as single SQL query on several tables.
        """
        table_query = r"""
        SELECT clock,
               items.key_,
               {method}(value)
        FROM hosts,
             items,
             {table_name}
        WHERE hosts.hostid = items.hostid
          AND items.itemid = {table_name}.itemid
          AND hosts.host = %s
          AND items.key_ IN ({items_placeholder})
          AND clock >= %s
          AND clock <= %s
        GROUP BY items.itemid
        """
        table_keys = self.group_items_by_table(items)
        queries = []
        params = []
        for table, keys in table_keys.items():
            if keys:
                queries.append(table_query.format(
                    table_name=table,
                    items_placeholder=sql_utils.make_list_placeholder(len(keys)),
                    method=method,
                ))
                params.append(host)
                params.extend(keys)
                params.append(start_timestamp)
                params.append(end_timestamp)
        query = sql_utils.make_union(queries)
        records = self.execute_query(query, params)

        results = []
        for timestamp, key, value in records:
            name = self.get_item_name_by_key(key)
            if name is None:
                logger.warning('Invalid item key %s', key)
                continue
            if self.items[name]['convert_to_mb']:
                value = value / (1024 * 1024)
            value = int(value)
            results.append((timestamp, name, value))
        return results

    def get_item_stats(self, instances, item, start_timestamp, end_timestamp, segments_count):
        # FIXME: Quick and dirty hack to handle storage in a separate flow
        if item == 'storage':
            return self.get_storage_stats(instances, start_timestamp, end_timestamp, segments_count)

        host_ids = []
        try:
            host_ids = self.zabbix_api_client.get_host_ids(instances)
        except errors.ZabbixError:
            logger.warning('Failed to get a Zabbix host for instances %s', instances)

        # return an empty list if no hosts were found
        if not host_ids:
            return []

        item_key = self.items[item]['key']
        item_table = self.items[item]['table']
        convert_to_mb = self.items[item]['convert_to_mb']
        try:
            time_and_value_list = self.get_item_time_and_value_list(
                host_ids, [item_key], item_table, start_timestamp, end_timestamp, convert_to_mb)
            segment_list = core_utils.format_time_and_value_to_segment_list(
                time_and_value_list, segments_count, start_timestamp, end_timestamp, average=True)
            return segment_list
        except DatabaseError as e:
            logger.exception('Can not execute query the Zabbix DB.')
            six.reraise(errors.ZabbixError, e, sys.exc_info()[2])

    def get_item_time_and_value_list(
            self, host_ids, item_keys, item_table, start_timestamp, end_timestamp, convert_to_mb):
        """
        Execute query to zabbix db to get item values from history
        """
        query = (
            'SELECT hi.clock time, (%(value_path)s) value '
            'FROM zabbix.items it JOIN zabbix.%(item_table)s hi on hi.itemid = it.itemid '
            'WHERE it.key_ in (%(item_keys)s) AND it.hostid in (%(host_ids)s) '
            'AND hi.clock < %(end_timestamp)s AND hi.clock >= %(start_timestamp)s '
            'GROUP BY hi.clock '
            'ORDER BY hi.clock'
        )
        parameters = {
            'item_keys': '"' + '", "'.join(item_keys) + '"',
            'start_timestamp': start_timestamp,
            'end_timestamp': end_timestamp,
            'host_ids': ','.join(str(host_id) for host_id in host_ids),
            'item_table': item_table,
            'value_path': 'hi.value' if not convert_to_mb else 'hi.value / (1024*1024)',
        }
        query = query % parameters

        cursor = connections['zabbix'].cursor()
        cursor.execute(query)
        return cursor.fetchall()

    def get_storage_stats(self, instances, start_timestamp, end_timestamp, segments_count):
        host_ids = []
        try:
            host_ids = self.zabbix_api_client.get_host_ids(instances)
        except errors.ZabbixError:
            logger.warning('Failed to get a Zabbix host for instances %s', instances)

        # return an empty list if no hosts were found
        if not host_ids:
            return []

        query = """
            SELECT
              hi.clock - (hi.clock %% 60)               `time`,
              SUM(hi.value) / (1024 * 1024)             `value`
            FROM zabbix.items it
              JOIN zabbix.history_uint hi ON hi.itemid = it.itemid
            WHERE
              it.key_ = 'openstack.vm.disk.size'
              AND
              it.hostid IN %s
              AND
              hi.clock >= %s AND hi.clock < %s
            GROUP BY hi.clock - (hi.clock %% 60)
            ORDER BY hi.clock - (hi.clock %% 60) ASC
        """

        # This is a work-around for MySQL-python<1.2.5
        # that was unable to serialize lists with a single value properly.
        # MySQL-python==1.2.3 is default in Centos 7 as of 2015-03-03.
        if len(host_ids) == 1:
            host_ids.append(host_ids[0])

        parameters = (host_ids, start_timestamp, end_timestamp)

        with connections['zabbix'].cursor() as cursor:
            cursor.execute(query, parameters)
            actual_values = cursor.fetchall()

        # Poor man's resampling
        resampled_values = []
        sampling_step = (end_timestamp - start_timestamp) / segments_count

        for i in range(segments_count):
            segment_start_timestamp = start_timestamp + sampling_step * i
            segment_end_timestamp = segment_start_timestamp + sampling_step

            # Get the closest value that was known before the requested data point
            # This could be written in much more efficient way.
            preceding_values = [
                value for time, value in actual_values
                if time < segment_end_timestamp
                ]
            try:
                value = preceding_values[-1]
            except IndexError:
                value = '0.0000'

            resampled_values.append({
                'from': segment_start_timestamp,
                'to': segment_end_timestamp,
                'value': value,
            })

        return resampled_values<|MERGE_RESOLUTION|>--- conflicted
+++ resolved
@@ -207,10 +207,6 @@
                 cursor.execute(query, params)
                 logger.debug('Executed Zabbix SQL query %s with parameters %s', query, params)
                 records = cursor.fetchall()
-<<<<<<< HEAD
-                logger.debug('Executed Zabbix SQL query %s', records)
-=======
->>>>>>> f70f7908
                 return records
         except DatabaseError as e:
             logger.exception('Can not execute query the Zabbix DB %s %s', query, params)
