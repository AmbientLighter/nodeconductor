--- conflicted
+++ resolved
@@ -23,12 +23,9 @@
     'django-auth-ldap==1.2.0',
     'django-filter==0.7',
     'djangosaml2>=0.11.0,<0.12',
-<<<<<<< HEAD
     'Celery>=3.1.15,<3.2',
     'redis==2.10.3',
-=======
     'croniter==0.3.5',
->>>>>>> bd6da754
 ]
 
 
