--- conflicted
+++ resolved
@@ -27,11 +27,7 @@
     'django-polymorphic>=0.7',
     'django-uuidfield==0.5.0',
     'djangorestframework>=3.1.0,<3.2.0',
-<<<<<<< HEAD
-    'djangosaml2==0.11.0.post0',
-=======
     'djangosaml2==0.13.0',
->>>>>>> 71cf7710
     'elasticsearch>=1.0.0,<2.0.0',
     'jira>=0.47',
     'jsonfield==1.0.0',
