#!/usr/bin/env python

from setuptools import setup, find_packages


dev_requires = [
    'Sphinx==1.2.2'
]

tests_requires = [
    'factory_boy==2.4.1',
    'mock==1.0.1',
    'mock-django==0.6.6',
    'six>=1.7.3',
    'django-celery==3.1.16',
]

install_requires = [
    'Celery>=3.1.15,<3.2',
    'croniter>=0.3.4,<0.3.6',
    'Django>=1.7.1,<1.8',
    'django-auth-ldap==1.2.0',
    'django-filter==0.7',
    'django-fsm==2.2.0',
    'django-model-utils==2.2',
    'django-permission==0.8.2',
    'django-uuidfield==0.5.0',
    'django-polymorphic>=0.6.0',
<<<<<<< HEAD
    'djangorestframework>=2.3.12,<2.4.0',
    'djangosaml2==0.11.0.post0',
    'drf-extensions==0.2.6',
=======
    'djangorestframework>=3.1.0,<3.2.0',
    'djangosaml2==0.12.0.dev0',
>>>>>>> 1310a7e4
    'jsonfield==1.0.0',
    'python-cinderclient==1.0.9',
    'python-glanceclient==0.12.0',
    'python-keystoneclient==0.9.0',
    'python-neutronclient==2.3.4',
    'python-novaclient==2.17.0',
    'pyzabbix>=0.7.2',
    'redis==2.10.3',
    'requests<=2.5.1',
]


setup(
    name='nodeconductor',
    version='0.45.0',
    author='OpenNode Team',
    author_email='info@opennodecloud.com',
    url='https://github.com/opennode/nodeconductor',
    description='NodeConductor is REST server for infrastructure management.',
    long_description=open('README.rst').read(),
    packages=find_packages(exclude=["*.tests", "*.tests.*", "tests.*", "tests"]),
    install_requires=install_requires,
    dependency_links=[
        'https://bitbucket.org/opennode/djangosaml2/downloads',
    ],
    extras_require={
        'dev': dev_requires,
        'tests': tests_requires,
    },
    entry_points={
        'backup_strategies': ('Instance = nodeconductor.iaas.backup.instance_backup:InstanceBackupStrategy',),
        'template_services': ('IaaS = nodeconductor.iaas.template.strategy:IaasTemplateServiceStrategy',),
        'console_scripts': ('nodeconductor = nodeconductor.server.manage:main',),
    },
    tests_require=tests_requires,
    test_suite='nodeconductor.server.test_runner.run_tests',
    include_package_data=True,
    classifiers=[
        'Framework :: Django',
        'Intended Audience :: Developers',
        'Intended Audience :: System Administrators',
        'License :: OSI Approved :: Apache Software License',
        'Operating System :: OS Independent',
    ],
)<|MERGE_RESOLUTION|>--- conflicted
+++ resolved
@@ -26,14 +26,8 @@
     'django-permission==0.8.2',
     'django-uuidfield==0.5.0',
     'django-polymorphic>=0.6.0',
-<<<<<<< HEAD
-    'djangorestframework>=2.3.12,<2.4.0',
     'djangosaml2==0.11.0.post0',
-    'drf-extensions==0.2.6',
-=======
     'djangorestframework>=3.1.0,<3.2.0',
-    'djangosaml2==0.12.0.dev0',
->>>>>>> 1310a7e4
     'jsonfield==1.0.0',
     'python-cinderclient==1.0.9',
     'python-glanceclient==0.12.0',
