#!/usr/bin/env python

from setuptools import setup, find_packages


dev_requires = [
    'Sphinx==1.2.2'
]

tests_requires = [
    'factory_boy==2.4.1',
    'mock==1.0.1',
    'mock-django==0.6.6',
    'six>=1.7.3',
    'django-celery==3.1.16',
]

install_requires = [
    'Celery>=3.1.15,<3.2',
    'croniter>=0.3.4,<0.3.6',
    'Django>=1.7.1,<1.8',
    'django-auth-ldap==1.2.0',
    'django-filter==0.7',
    'django-fsm==2.2.0',
    'django-model-utils==2.2',
    'django-permission==0.8.2',
    'django-uuidfield==0.5.0',
    'djangorestframework>=2.3.12,<2.4.0',
    'djangosaml2==0.12.0.dev0',
    'drf-extensions==0.2.6',
    'jsonfield==1.0.0',
    'python-cinderclient==1.0.9',
    'python-glanceclient==0.12.0',
    'python-keystoneclient==0.9.0',
    'python-neutronclient==2.3.4',
    'python-novaclient==2.17.0',
    'pyzabbix>=0.7.2',
    'redis==2.10.3',
]


setup(
    name='nodeconductor',
<<<<<<< HEAD
    version='0.26.0',
=======
    version='0.27.0',
>>>>>>> 9b043922
    author='OpenNode Team',
    author_email='info@opennodecloud.com',
    url='https://github.com/opennode/nodeconductor',
    description='NodeConductor is REST server for infrastructure management.',
    long_description=open('README.rst').read(),
    packages=find_packages(exclude=["*.tests", "*.tests.*", "tests.*", "tests"]),
    install_requires=install_requires,
    dependency_links=[
        'https://bitbucket.org/opennode/djangosaml2/downloads',
    ],
    extras_require={
        'dev': dev_requires,
        'tests': tests_requires,
    },
    entry_points={
        'backup_strategies': ('Instance = nodeconductor.iaas.backup.instance_backup:InstanceBackupStrategy',),
        'console_scripts': ('nodeconductor = nodeconductor.server.manage:main',),
    },
    tests_require=tests_requires,
    test_suite='nodeconductor.server.test_runner.run_tests',
    include_package_data=True,
    classifiers=[
        'Framework :: Django',
        'Intended Audience :: Developers',
        'Intended Audience :: System Administrators',
        'License :: OSI Approved :: Apache Software License',
        'Operating System :: OS Independent',
    ],
)<|MERGE_RESOLUTION|>--- conflicted
+++ resolved
@@ -41,11 +41,7 @@
 
 setup(
     name='nodeconductor',
-<<<<<<< HEAD
-    version='0.26.0',
-=======
     version='0.27.0',
->>>>>>> 9b043922
     author='OpenNode Team',
     author_email='info@opennodecloud.com',
     url='https://github.com/opennode/nodeconductor',
