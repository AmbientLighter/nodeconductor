--- conflicted
+++ resolved
@@ -26,12 +26,9 @@
     'djangosaml2>=0.11.0,<0.12',
     'logan==0.5.9.1',
     'redis==2.10.3',
-<<<<<<< HEAD
     'croniter==0.3.5',
     'unittest2==0.5.1',
-=======
     'South==0.8.4',
->>>>>>> ee8e204d
 ]
 
 
