--- conflicted
+++ resolved
@@ -31,14 +31,9 @@
       A project role responsible for the day-to-day technical operations within a project.
       Limited access to project management and billing.
 
-<<<<<<< HEAD
-    Project manager
-      A non-technical project role with access to user management, accounting, billing and reporting.
-=======
     Resource
       A resource is a provisioned entity of a cloud, for example, a VM in OpenStack or AWS, or a repository in Github.
       Each resource belongs to a particular project.
->>>>>>> c6e83c0c
 
     Project group
       Projects can be grouped together for convenience or permission delegation from Customer owner to Project group
