--- conflicted
+++ resolved
@@ -39,12 +39,7 @@
       For example: image and flavor in OpenStack or zone and template in Oracle.
 
     General service property
-<<<<<<< HEAD
-      Represents any properties of cloud service that are not related to particular service settings.
-      For example: Amazon image.
-=======
       Represents any property of a service that is not connected to service settings.
->>>>>>> 8b1f2e28
 
     Project
       A project is an entity within a customer. Project has a linked group of users collaborating on work - 'project
